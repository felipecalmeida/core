<?xml version="1.0" encoding="UTF-8"?>
<project xmlns="http://maven.apache.org/POM/4.0.0" xmlns:xsi="http://www.w3.org/2001/XMLSchema-instance"
	xsi:schemaLocation="http://maven.apache.org/POM/4.0.0 http://maven.apache.org/maven-v4_0_0.xsd">

	<modelVersion>4.0.0</modelVersion>

	<parent>
		<groupId>org.wicketstuff</groupId>
		<artifactId>wicketstuff-core</artifactId>
		<version>6.0-SNAPSHOT</version>
	</parent>

	<artifactId>jdk-1.6-parent</artifactId>
	<packaging>pom</packaging>

	<name>Java 6 Modules - Parent</name>
	<description>
	Wicketstuff core modules that can be built using java 6.
	</description>

	<modules>
		<module>lightbox2-parent</module>
                <module>jqplot-parent</module>
		<module>annotation</module> 
		<module>autocomplete-tagit-parent</module>
		<module>browserid-parent</module>
		<module>datatables-parent</module>
		<module>flot-parent</module>
		<module>gae-initializer-parent</module>
		<module>gmap2-parent</module>
		<module>gmap3-parent</module>
		<module>googlecharts-parent</module>
		<module>htmlcompressor-parent</module>
		<module>inmethod-grid-parent</module>
		<module>input-events-parent</module>
		<module>javaee-inject-parent</module>
		<module>jquery-parent</module>
		<module>jslibraries</module>
		<module>jsr303-parent</module>
		<module>jwicket-parent</module>
		<module>mbeanview-parent</module>
		<module>minis-parent</module>
		<module>modalx-parent</module>
		<module>objectautocomplete-parent</module>
		<module>openlayers-parent</module>
		<module>phonebook</module>
		<module>plugin</module>
		<module>portlet-parent</module>
		<module>progressbar-parent</module>
		<module>push-parent</module>
		<module>simile-timeline-parent</module>
		<module>tinymce-parent</module>
		<module>twitter-parent</module> 
		<module>wicket-bundle-parent</module>
		<module>wicket-osgi-parent</module>
		<module>wicket-poi-parent</module>
		<module>wicketstuff-logback-parent</module>

		<module>closure-compiler</module>
		<module>scala-extensions-parent</module> 
		<module>serializer-kryo</module>
		<module>serializer-kryo2</module>
		<module>shiro-security</module>
		<module>wicket-facebook-parent</module>
		<module>wicket-html5-parent</module>
		<module>wicket-servlet3-parent</module>
		<module>wicketstuff-springreference-parent</module>
		<module>wicket-security-parent</module>

		<module>yui-parent</module>
		<module>jasperreports-parent</module>
		<module>editable-grid-parent</module>

<<<<<<< HEAD
		<module>wicketstuff-lazymodel</module>
=======
		<module>sitemap-xml-parent</module>
>>>>>>> 123b9b49

<!-- 
Commented because its build fails
<module>console-parent</module>
-->
 
    <!-- TODO: port these module to wicket 6 -->

        <!-- <module>calendarviews-parent</module> -->
        <!-- <module>client-and-server-validation</module> -->
		<!-- <module>eidogo-parent</module> -->
		<!-- <module>jasperreports-parent</module> -->

		<!-- <module>theme-parent</module> -->
		<!-- <module>mootools-meiomask-parent</module> -->
		
		<!-- <module>yav-parent</module> -->
		<!-- <module>maven-support</module> -->

	</modules>

	<build>
		<pluginManagement>
			<plugins>
				<plugin>
					<groupId>org.apache.maven.plugins</groupId>
					<artifactId>maven-compiler-plugin</artifactId>
					<configuration>
						<source>1.6</source>
						<target>1.6</target>
						<!--
							<compilerVersion>1.6</compilerVersion>
							<executable>${java6home}/bin/javac</executable>
						-->
					</configuration>
				</plugin>
			</plugins>
		</pluginManagement>
	</build>

	  <dependencyManagement>
               <dependencies>
                       <dependency>
                               <groupId>commons-dbcp</groupId>
                               <artifactId>commons-dbcp</artifactId>
                               <version>1.3</version>
                       </dependency>
                       <dependency>
                               <groupId>org.hsqldb</groupId>
                               <artifactId>hsqldb</artifactId>
                               <version>2.2.6</version>
                               <scope>runtime</scope>
                       </dependency>
               </dependencies>
       </dependencyManagement>

</project><|MERGE_RESOLUTION|>--- conflicted
+++ resolved
@@ -71,11 +71,8 @@
 		<module>jasperreports-parent</module>
 		<module>editable-grid-parent</module>
 
-<<<<<<< HEAD
 		<module>wicketstuff-lazymodel</module>
-=======
 		<module>sitemap-xml-parent</module>
->>>>>>> 123b9b49
 
 <!-- 
 Commented because its build fails
