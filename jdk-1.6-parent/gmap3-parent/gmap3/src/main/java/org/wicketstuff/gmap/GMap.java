/*
 *
 * ==============================================================================
 * Licensed under the Apache License, Version 2.0 (the "License"); you may not
 * use this file except in compliance with the License. You may obtain a copy of
 * the License at
 *
 * http://www.apache.org/licenses/LICENSE-2.0
 *
 * Unless required by applicable law or agreed to in writing, software
 * distributed under the License is distributed on an "AS IS" BASIS, WITHOUT
 * WARRANTIES OR CONDITIONS OF ANY KIND, either express or implied. See the
 * License for the specific language governing permissions and limitations under
 * the License.
 */
package org.wicketstuff.gmap;

import java.util.ArrayList;
import java.util.Collections;
import java.util.HashMap;
import java.util.List;
import java.util.Map;

import org.apache.wicket.Component;
import org.apache.wicket.ajax.AbstractDefaultAjaxBehavior;
import org.apache.wicket.ajax.AjaxRequestTarget;
import org.apache.wicket.behavior.Behavior;
import org.apache.wicket.markup.ComponentTag;
import org.apache.wicket.markup.head.IHeaderResponse;
import org.apache.wicket.markup.head.OnDomReadyHeaderItem;
import org.apache.wicket.markup.html.WebMarkupContainer;
import org.apache.wicket.markup.html.panel.Panel;
import org.apache.wicket.request.IRequestParameters;
import org.apache.wicket.request.Request;
import org.apache.wicket.request.cycle.RequestCycle;
import org.slf4j.Logger;
import org.slf4j.LoggerFactory;
import org.wicketstuff.gmap.api.GEvent;
import org.wicketstuff.gmap.api.GLatLng;
import org.wicketstuff.gmap.api.GLatLngBounds;
import org.wicketstuff.gmap.api.GMapType;
import org.wicketstuff.gmap.api.GMarker;
import org.wicketstuff.gmap.api.GMarkerOptions;
import org.wicketstuff.gmap.api.GOverlay;
import org.wicketstuff.gmap.api.GMarkerCluster;
import org.wicketstuff.gmap.event.GEventListenerBehavior;

/**
 * Wicket component to embed <a href="http://maps.google.com">Google Maps</a> into your pages.
 * <p>
 */
public class GMap extends Panel implements GOverlayContainer
{

    /** log. */
    private static final Logger log = LoggerFactory.getLogger(GMap.class);
    private static final long serialVersionUID = 1L;
    // Center is Palo Alto
    private GLatLng center = new GLatLng(37.4419, -122.1419);
    private boolean draggingEnabled = true;
    private boolean doubleClickZoomEnabled = false;
    private boolean scrollWheelZoomEnabled = false;
    private boolean streetViewControlEnabled = false;
    private boolean zoomControlEnabled = true;
    private boolean mapTypeControlEnabled = true;
    private boolean scaleControlEnabled = false;
    private boolean panControlEnabled = true;
    private GMapType mapType = GMapType.ROADMAP;
    private int zoom = 13;
    private final Map<String, GOverlay> overlays = new HashMap<String, GOverlay>();
    protected final WebMarkupContainer map;
    private GLatLngBounds bounds;
    private OverlayListener overlayListener = null;
    private List<GLatLng> markersToShow = new ArrayList<GLatLng>();
    
    /**
     * If set to true map loading will not produce any JavaScript errors in case
     * google maps API cannot be found (e.g. no Internet connection)
     */
    private boolean failSilently = false;
	private GMarkerCluster markerCluster;

    /**
     * Construct.
     *
     * Default the header contributor of the component will added and the gmap will be inited directly on rendering of the map.
     *
     * @param id wicket id
     */
    public GMap(final String id)
    {
        this(id, new GMapHeaderContributor());
    }

    public GMap(final String id, final boolean sensor)
    {
        this(id, new GMapHeaderContributor(sensor));
    }

    /**
     * Construct.
     *
     * @param id
     * @param headerContrib
     */
    public GMap(final String id, final GMapHeaderContributor headerContrib)
    {
        super(id);

        if (headerContrib != null)
        {
            add(headerContrib);
        }

        map = new WebMarkupContainer("map");
        map.setOutputMarkupId(true);
        add(map);

        overlayListener = getOverlayListener();
        add(overlayListener);

    }
    
    protected OverlayListener getOverlayListener()
    {
    	return new OverlayListener();
    }

    /**
     * @return the markup-id of the container
     */
    public String getMapId()
    {
        return map.getMarkupId();
    }

    @Override
    protected void onBeforeRender()
    {
        super.onBeforeRender();

        if (getApplication().usesDevelopmentConfig()
                && !getApplication().getMarkupSettings().getStripWicketTags())
        {
            log.warn("Application is in DEVELOPMENT mode && Wicket tags are not stripped,"
                    + "Some Chrome Versions will not render the GMap."
                    + " Change to DEPLOYMENT mode  || turn on Wicket tags stripping." + " See:"
                    + " http://www.nabble.com/Gmap2-problem-with-Firefox-3.0-to18137475.html.");
        }
    }

    @Override
    public void renderHead(IHeaderResponse response)
    {
        response.render(OnDomReadyHeaderItem.forScript(getJSinit()));
    }

    /**
     * Add an overlay.
     *
     * @see GOverlayContainer#addOverlay(GOverlay)
     * @param overlay
     * overlay to add
     * @return This
     */
    @Override
    public GMap addOverlay(final GOverlay overlay)
    {
        overlays.put(overlay.getId(), overlay);
        overlay.setParent(this);

        AjaxRequestTarget target = getRequestCycle().find(AjaxRequestTarget.class);
        if (target != null && findPage() != null)
        {
            target.appendJavaScript(overlay.getJS());
        }

        return this;
    }

    /**
     * Remove an overlay.
     *
     * @see GOverlayContainer#removeOverlay(GOverlay)
     * @param overlay
     * overlay to remove
     * @return This
     */
    @Override
    public GMap removeOverlay(final GOverlay overlay)
    {
        while (overlays.containsKey(overlay.getId()))
        {
            overlays.remove(overlay.getId());
        }

        AjaxRequestTarget target = RequestCycle.get().find(AjaxRequestTarget.class);
        if (target != null && findPage() != null)
        {
            target.appendJavaScript(overlay.getJSremove());
        }

        overlay.setParent(null);

        return this;
    }

    /**
     * Clear all overlays.
     *
     * @see GOverlayContainer#removeAllOverlays()
     * @return This
     */
    @Override
    public GMap removeAllOverlays()
    {
        for (final GOverlay overlay : overlays.values())
        {
            overlay.setParent(null);
        }
        overlays.clear();
        AjaxRequestTarget target = getRequestCycle().find(AjaxRequestTarget.class);
        if (target != null && findPage() != null)
        {
            target.appendJavaScript(getJSinvoke("clearOverlays()"));
        }
        return this;
    }

    /**
     * @see GOverlayContainer#getOverlays()
     */
    @Override
    public List<GOverlay> getOverlays()
    {
        return Collections.unmodifiableList(new ArrayList<GOverlay>(overlays.values()));
    }

    public GLatLngBounds getBounds()
    {
        return bounds;
    }

    /**
     * Returns the script for triggering an event on map.
     *
     * @param event
     * @return
     */
    public CharSequence getTriggerEventScript(String event) {
		return "Wicket.maps['"+getMapId()+ "'].triggerEvent('"+event+"')";
	}

    /**
     * @return returns the script to make map re-paint after resize.
     */
	public CharSequence getTriggerResizeScript() {
		return "Wicket.maps['"+getMapId()+ "'].triggerResize();";
	}

    /**
     * Sets if dragging should be allowed or not.
     * @param enabled true if dragging should be allowed, false otherwise
     */
    public void setDraggingEnabled(final boolean enabled)
    {
        if (this.draggingEnabled != enabled)
        {
            draggingEnabled = enabled;

            AjaxRequestTarget target = getRequestCycle().find(AjaxRequestTarget.class);
            if (target != null && findPage() != null)
            {
                target.appendJavaScript(getJSsetDraggingEnabled(enabled));
            }
        }
    }

    /**
     * Is dragging allowed? Enabled by default.
     *
     * @return true if it's allowed, false if not
     */
    public boolean isDraggingEnabled()
    {
        return draggingEnabled;
    }

    /**
     * Sets if zooming-by-doubleclicking should be allowed or not.
     * @param enabled true if zooming-by-doubleclicking should be allowed, false otherwise
     */
    public void setDoubleClickZoomEnabled(final boolean enabled)
    {
        if (this.doubleClickZoomEnabled != enabled)
        {
            doubleClickZoomEnabled = enabled;

            AjaxRequestTarget target = RequestCycle.get().find(AjaxRequestTarget.class);
            if (target != null && findPage() != null)
            {
                target.appendJavaScript(getJSsetDoubleClickZoomEnabled(enabled));
            }
        }
    }

    /**
     * Is the function zooming-by-doubleclick enabled?
     * Disabled by default.
     *
     * @return true if enabled, false if disabled
     */
    public boolean isDoubleClickZoomEnabled()
    {
        return doubleClickZoomEnabled;
    }

    /**
     * Sets if zooming-by-mousewheel should be allowed or not.
     * @param enabled true if zooming-by-mousewheel should be allowed, false otherwise
     */
    public void setScrollWheelZoomEnabled(final boolean enabled)
    {
        if (this.scrollWheelZoomEnabled != enabled)
        {
            scrollWheelZoomEnabled = enabled;

            AjaxRequestTarget target = getRequestCycle().find(AjaxRequestTarget.class);
            if (target != null && findPage() != null)
            {
                target.appendJavaScript(getJSsetScrollWheelZoomEnabled(enabled));
            }
        }
    }

    /**
     * Is the function zooming-by-mousewheel enabled?
     * Disabled by default.
     *
     * @return true if enabled, false if disabled
     */
    public boolean isScrollWheelZoomEnabled()
    {
        return scrollWheelZoomEnabled;
    }

    /**
     * Is the StreetView control enabled?
     * Disabled by default.
     *
     * @return true if enabled, false if disabled
     */
    public boolean isStreetViewControlEnabled()
    {
        return streetViewControlEnabled;
    }

    /**
     * Sets if the StreeView control should be visible or not.
     * @param enabled true if StreetView should be allowed, false otherwise
     */
    public void setStreetViewControlEnabled(boolean enabled)
    {
        if (this.streetViewControlEnabled != enabled)
        {
            streetViewControlEnabled = enabled;

            AjaxRequestTarget target = getRequestCycle().find(AjaxRequestTarget.class);
            if (target != null && findPage() != null)
            {
                target.appendJavaScript(getJSsetStreetViewControlEnabled(enabled));
            }
        }
    }

    /**
     * Is the zoom control enabled?
     * Enabled by default.
     *
     * @return true if enabled, false if disabled
     */
    public boolean isZoomControlEnabled()
    {
        return zoomControlEnabled;
    }

    /**
     * Sets if the zoom control should be visible or not.
     * @param enabled true if the zoom-control should be enabled, false otherwise
     */
    public void setZoomControlEnabled(boolean enabled)
    {
        if (this.zoomControlEnabled != enabled)
        {
            this.zoomControlEnabled = enabled;

            AjaxRequestTarget target = getRequestCycle().find(AjaxRequestTarget.class);
            if (target != null && findPage() != null)
            {
                target.appendJavaScript(getJSsetZoomControlEnabled(enabled));
            }
        }
    }

    /**
     * Is the map type control enabled?
     * Enabled by default.
     *
     * @return true if enabled, false if disabled
     */
    public boolean isMapTypeControlEnabled()
    {
        return mapTypeControlEnabled;
    }

    /**
     * Sets if the map type control should be visible or not.
     * @param enabled true if you want the user to have the possibility to
     * change the map type, false otherwise
     */
    public void setMapTypeControlEnabled(boolean enabled)
    {

        if (this.mapTypeControlEnabled != enabled)
        {
            this.mapTypeControlEnabled = enabled;

            AjaxRequestTarget target = getRequestCycle().find(AjaxRequestTarget.class);
            if (target != null && findPage() != null)
            {
                target.appendJavaScript(getJSsetMapTypeControlEnabled(enabled));
            }
        }
    }

    /**
     * Is the scale control enabled?
     * Disabled by default.
     *
     * @return true if enabled, false if disabled
     */
    public boolean isScaleControlEnabled()
    {
        return scaleControlEnabled;
    }

    /**
     * Sets if the scale control should be visible or not.
     * @param enabled true if the scale-control should be enabled, false otherwise
     */
    public void setScaleControlEnabled(boolean enabled)
    {
        if (this.scaleControlEnabled != enabled)
        {
            this.scaleControlEnabled = enabled;

            AjaxRequestTarget target = getRequestCycle().find(AjaxRequestTarget.class);
            if (target != null && findPage() != null)
            {
                target.appendJavaScript(getJSsetScaleControlEnabled(enabled));
            }
        }
    }

    /**
     * Is the pan control enabled?
     * Enabled by default.
     *
     * @return true if enabled, false if disabled
     */
    public boolean isPanControlEnabled()
    {
        return panControlEnabled;
    }

    /**
     * Sets if the pan control should be visible or not.
     * @param enabled true if the pan-control should be enabled, false otherwise
     */
    public void setPanControlEnabled(boolean enabled)
    {
        if (this.panControlEnabled != enabled)
        {
            this.panControlEnabled = enabled;

            AjaxRequestTarget target = getRequestCycle().find(AjaxRequestTarget.class);
            if (target != null && findPage() != null)
            {
                target.appendJavaScript(getJSsetPanControlEnabled(enabled));
            }
        }
    }

    /**
     * @return the current map type.
     * @see GMapType
     */
    public GMapType getMapType()
    {
        return mapType;
    }

    /**
     * Sets the map type which should be used.
     * @param mapType the map type
     * @see GMapType
     */
    public void setMapType(final GMapType mapType)
    {
        if (this.mapType != mapType)
        {
            this.mapType = mapType;

            AjaxRequestTarget target = RequestCycle.get().find(AjaxRequestTarget.class);
            if (target != null && findPage() != null)
            {
                target.appendJavaScript(mapType.getJSsetMapType(GMap.this));
            }
        }
    }

    /**
     * @return the current zoom level
     */
    public int getZoom()
    {
        return zoom;
    }

    /**
     * Sets a new zoom level.
     * @param level the new zoom level
     */
    public void setZoom(final int level)
    {
        if (this.zoom != level)
        {
            this.zoom = level;

            AjaxRequestTarget target = getRequestCycle().find(AjaxRequestTarget.class);
            if (target != null && findPage() != null)
            {
                target.appendJavaScript(getJSsetZoom(zoom));
            }
        }
    }

    /**
     * @return the current center point
     */
    public GLatLng getCenter()
    {
        return center;
    }

    /**
     * Set the center.
     *
     * @param center
     * center to set
     */
    public void setCenter(final GLatLng center)
    {
        if (!this.center.equals(center))
        {
            this.center = center;

            AjaxRequestTarget target = RequestCycle.get().find(AjaxRequestTarget.class);
            if (target != null && findPage() != null)
            {
                target.appendJavaScript(getJSsetCenter(center));
            }
        }
    }

    /**
     * Changes the center point of the map to the given point. If the point is already visible in the current map view,
     * change the center in a smooth animation.
     *
     * @param center
     * the new center of the map
     */
    public void panTo(final GLatLng center)
    {
        if (!this.center.equals(center))
        {
            this.center = center;

            AjaxRequestTarget target = getRequestCycle().find(AjaxRequestTarget.class);
            if (target != null && findPage() != null)
            {
                target.appendJavaScript(getJSpanTo(center));
            }
        }
    }
    
    public void setMarkerCluster(GMarkerCluster markerCluster)
    {
    	this.markerCluster = markerCluster;
		add(new GMapMarkerClustererHeaderContributor());
    }

    public boolean isMarkerClusterEnabled()
    {
        return markerCluster != null;
    }
    
    /**
     * Generates the JavaScript used to instantiate this GMap3 as an JavaScript class on the client side.
     *
     * @return The generated JavaScript
     */
    public String getJSinit()
    {
        final StringBuilder js = new StringBuilder("new WicketMap('" + getMapId() + "', "+isFailSilently() +");\n");

        js.append(getJSinvoke("clearOverlays()"));
        js.append(overlayListener.getJSinit());
        js.append(getJSsetCenter(getCenter()));
        js.append(getJSsetZoom(getZoom()));
        js.append(getJSsetDraggingEnabled(draggingEnabled));
        js.append(getJSsetDoubleClickZoomEnabled(doubleClickZoomEnabled));
        js.append(getJSsetScrollWheelZoomEnabled(scrollWheelZoomEnabled));
        js.append(getJSsetStreetViewControlEnabled(streetViewControlEnabled));
        js.append(getJSsetZoomControlEnabled(zoomControlEnabled));
        js.append(getJSsetScaleControlEnabled(scaleControlEnabled));
        js.append(getJSsetMapTypeControlEnabled(mapTypeControlEnabled));
        js.append(getJSsetPanControlEnabled(panControlEnabled));
        js.append(getJSFitMarkers());
        js.append(mapType.getJSsetMapType(this));

        // Add the overlays.
        for (final GOverlay overlay : overlays.values())
        {
            js.append(overlay.getJS());
        }
        for (final Object behavior : getBehaviors(GEventListenerBehavior.class))
        {
            js.append(((GEventListenerBehavior) behavior).getJSaddListener());
        }
        
        js.append(getJSMarkerCluster());

        return js.toString();
    }

    /**
     * Convenience method for generating a JavaScript call on this GMap with the given invocation.
     *
     * @param invocation
     * The JavaScript call to invoke on this GMap.
     * @return The generated JavaScript.
     */
    public String getJSinvoke(final String invocation)
    {
        return getJsReference() + "." + invocation + ";\n";
    }

    /**
     * Build a reference in JS-Scope.
     */
    public String getJsReference()
    {
        return "Wicket.maps['" + getMapId() + "']";
    }

    /**
     * @see #fitMarkers(List, boolean, double)
     */
    public void fitMarkers(final List<GLatLng> markersToShow)
    {
        fitMarkers(markersToShow, false, 0.0);
    }

    /**
     * @see #fitMarkers(List, boolean, double)
     */
    public void fitMarkers(final List<GLatLng> markersToShow, final boolean showMarkersForPoints)
    {
        fitMarkers(markersToShow, showMarkersForPoints, 0.0);
    }

    /**
     * <p>
     * Makes the map zoom out and centre around all the GLatLng points in markersToShow.
     * <p>
     * Big ups to Doug Leeper for the code.
     *
     * @see <a href= "http://www.nabble.com/Re%3A-initial-GMap2-bounds-question-p19886673.html" >Doug's Nabble post</a>
     * @param markersToShow
     * the points to centre around.
     * @param showMarkersForPoints
     * if true, will also add basic markers to the map for each point focused on. Just a simple convenience
     * method - you will probably want to turn this off so that you can show more information with each
     * marker when clicked etc.
     */
    public void fitMarkers(final List<GLatLng> markersToShow, final boolean showMarkersForPoints,
            final double zoomAdjustment)
    {
        this.markersToShow = markersToShow;
<<<<<<< HEAD
        
    	// show the markers
=======
        this.showMarkersForPoints = showMarkersForPoints;

        // show the markers
>>>>>>> 6a275706
        if (showMarkersForPoints)
        {
            for (final GLatLng location : markersToShow)
            {
                this.addOverlay(new GMarker(new GMarkerOptions(this, location)));
            }
        }
    }
    
    private String getJSFitMarkers() {
        if (markersToShow.isEmpty())
        {
            return "";
        }
        
        final StringBuilder buf = new StringBuilder();
        buf.append("var bounds = new google.maps.LatLngBounds();\n");
        // Ask google maps to keep extending the bounds to include each point
        for (final GLatLng point : markersToShow)
        {
            buf.append("bounds.extend( ").append(point.getJSconstructor()).append(" );\n");
        }
        
        buf.append(getJSinvoke("fitBounds(bounds)"));
        buf.append(getJSinvoke("panToBounds(bounds)"));
        
        return buf.toString();
    }
    
    private String getJSsetDraggingEnabled(final boolean enabled)
    {
        return getJSinvoke("setDraggingEnabled(" + enabled + ")");
    }

    private String getJSsetDoubleClickZoomEnabled(final boolean enabled)
    {
        return getJSinvoke("setDoubleClickZoomEnabled(" + enabled + ")");
    }

    private String getJSsetScrollWheelZoomEnabled(final boolean enabled)
    {
        return getJSinvoke("setScrollWheelZoomEnabled(" + enabled + ")");
    }

    private String getJSsetStreetViewControlEnabled(final boolean enabled)
    {
        return getJSinvoke("setStreetViewControlEnabled(" + enabled + ")");
    }

    private String getJSsetZoomControlEnabled(final boolean enabled)
    {
        return getJSinvoke("setZoomControlEnabled(" + enabled + ")");
    }

    private String getJSsetScaleControlEnabled(final boolean enabled)
    {
        return getJSinvoke("setScaleControlEnabled(" + enabled + ")");
    }

    private String getJSsetMapTypeControlEnabled(final boolean enabled)
    {
        return getJSinvoke("setMapTypeControlEnabled(" + enabled + ")");
    }

    private String getJSsetPanControlEnabled(final boolean enabled)
    {
        return getJSinvoke("setPanControlEnabled(" + enabled + ")");
    }

    private String getJSsetZoom(final int zoom)
    {
        return getJSinvoke("setZoom(" + zoom + ")");
    }

    private String getJSsetCenter(final GLatLng center)
    {
        if (center != null)
        {
        	if( !failSilently )
        	{
        		return getJSinvoke("setCenter(" + center.getJSconstructor() + ")");
        	} else {
        		return getJSinvoke("setCenterFailSafe(" + center.getArguments() + ")");
        	}
        }
        return "";
    }

    private String getJSpanDirection(final int dx, final int dy)
    {
        return getJSinvoke("panDirection(" + dx + "," + dy + ")");
    }

    private String getJSpanTo(final GLatLng center)
    {
        return getJSinvoke("panTo(" + center.getJSconstructor() + ")");
    }

    private String getJSzoomOut()
    {
        return getJSinvoke("zoomOut()");
    }

    private String getJSzoomIn()
    {
        return getJSinvoke("zoomIn()");
    }
    
    private String getJSMarkerCluster()
    {
    	if(markerCluster != null)
    	{
    		
    		return markerCluster.getJSconstructor();
    	}
    	return "";
    }
    
    

    /**
     * Update state from a request to an AJAX target.
     * You need to call this method explictly if you want to have up-to-date values.
     */
    public void update()
    {
        // Attention: don't use setters as this will result in an endless
        // AJAX request loop
        IRequestParameters requestParameters = getRequest().getRequestParameters();
        bounds = GLatLngBounds.parse(requestParameters.getParameterValue("bounds").toString());
        center = GLatLng.parse(requestParameters.getParameterValue("center").toString());
        zoom = requestParameters.getParameterValue("zoom").toInt(zoom);
        String requestMapType = requestParameters.getParameterValue("currentMapType").toString();
        mapType = requestMapType != null ? GMapType.valueOf(requestParameters.getParameterValue("currentMapType").toString()) : mapType;
    }

    public void setOverlays(final List<GOverlay> overlays)
    {
        removeAllOverlays();
        for (final GOverlay overlay : overlays)
        {
            addOverlay(overlay);
        }
    }

    private static abstract class JSMethodBehavior extends Behavior
    {
        private static final long serialVersionUID = 1L;
        private final String attribute;

        public JSMethodBehavior(final String attribute)
        {
            this.attribute = attribute;
        }

        @Override
        public void onComponentTag(final Component component, final ComponentTag tag)
        {
            String invoke = getJSinvoke();

            if (attribute.equalsIgnoreCase("href"))
            {
                invoke = "javascript:" + invoke;
            }

            tag.put(attribute, invoke);
        }

        protected abstract String getJSinvoke();
    }

    public class ZoomOutBehavior extends JSMethodBehavior
    {
        private static final long serialVersionUID = 1L;

        public ZoomOutBehavior(final String event)
        {
            super(event);
        }

        @Override
        protected String getJSinvoke()
        {
            return getJSzoomOut();
        }
    }

    public class ZoomInBehavior extends JSMethodBehavior
    {
        private static final long serialVersionUID = 1L;

        public ZoomInBehavior(final String event)
        {
            super(event);
        }

        @Override
        protected String getJSinvoke()
        {
            return getJSzoomIn();
        }
    }

    public class PanDirectionBehavior extends JSMethodBehavior
    {
        private static final long serialVersionUID = 1L;
        private final int dx;
        private final int dy;

        public PanDirectionBehavior(final String event, final int dx, final int dy)
        {
            super(event);
            this.dx = dx;
            this.dy = dy;
        }

        @Override
        protected String getJSinvoke()
        {
            return getJSpanDirection(dx, dy);
        }
    }

    public class SetZoomBehavior extends JSMethodBehavior
    {
        private static final long serialVersionUID = 1L;
        private final int zoomBehavior;

        public SetZoomBehavior(final String event, final int zoom)
        {
            super(event);
            zoomBehavior = zoom;
        }

        @Override
        protected String getJSinvoke()
        {
            return getJSsetZoom(zoomBehavior);
        }
    }

    public class SetCenterBehavior extends JSMethodBehavior
    {
        private static final long serialVersionUID = 1L;
        private final GLatLng gLatLng;

        public SetCenterBehavior(final String event, final GLatLng gLatLng)
        {
            super(event);
            this.gLatLng = gLatLng;
        }

        @Override
        protected String getJSinvoke()
        {
            return getJSsetCenter(gLatLng);
        }
    }

    public class SetMapTypeBehavior extends JSMethodBehavior
    {
        private static final long serialVersionUID = 1L;
        private final GMapType mapTypeBehavior;

        public SetMapTypeBehavior(final String event, final GMapType mapType)
        {
            super(event);
            mapTypeBehavior = mapType;
        }

        @Override
        protected String getJSinvoke()
        {
            return mapTypeBehavior.getJSsetMapType(GMap.this);
        }
    }

    public class OverlayListener extends AbstractDefaultAjaxBehavior
    {
        private static final long serialVersionUID = 1L;

        @Override
        protected void respond(final AjaxRequestTarget target)
        {
            final Request request = RequestCycle.get().getRequest();

            final String overlayId = request.getRequestParameters().getParameterValue("overlay.overlayId").toString().replace("overlay", "");
            final String event = request.getRequestParameters().getParameterValue("overlay.event").toString();
            final GOverlay overlay = overlays.get(overlayId);
            if (overlay != null)
            {
                overlay.onEvent(target, GEvent.valueOf(event));
            }
        }

        public Object getJSinit()
        {
            return GMap.this.getJSinvoke("overlayListenerCallbackUrl = '" + this.getCallbackUrl() + "'");

        }
    }

	public boolean isFailSilently() {
		return failSilently;
	}

	public void setFailSilently(boolean failSilently) {
		this.failSilently = failSilently;
	}
}<|MERGE_RESOLUTION|>--- conflicted
+++ resolved
@@ -698,14 +698,8 @@
             final double zoomAdjustment)
     {
         this.markersToShow = markersToShow;
-<<<<<<< HEAD
         
     	// show the markers
-=======
-        this.showMarkersForPoints = showMarkersForPoints;
-
-        // show the markers
->>>>>>> 6a275706
         if (showMarkersForPoints)
         {
             for (final GLatLng location : markersToShow)
