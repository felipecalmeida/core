language: java
jdk:
  - oraclejdk7

notifications:
  email:
<<<<<<< HEAD
    - twitch@nervestaple.com
=======
    - mgrigorov@apache.org
  irc: 
    channels:
      - "chat.freenode.net##wicket"
    template:
      - "%{repository}, %{author}, (%{commit}) : %{message} "
      - "Build details: %{build_url}"
      - "Duration: %{duration}"

env:
  global:
    - secure: "I0PbW4iQlyMO/yztGnZ/qiaMm7IS51QqAGhA5HQYKVh/ywNpQpVrpZaFRyf8OlBAemqKmOTp3EcvR225hb6RQCFilkN2vCMbMO/b7BbMRVhfV6PlpkfiuP2EehgT5vXl74tF/WbnijbvLpQppLPqbC0yYKOVplVcNEDs0LcVLfk="
    - secure: "PKgEV+4JuiCQ+69lYz8kDXLVKxn107EzGd+jq0BPxZK09LqMsvQpvkF0EZGF0gk1xXt3Gn2itVeKPbcxgufccuzVNoQnnXljvKn9+6ITTKg2HZA7UP4MrdOhhw1m+GMRKYVEdPz6qcG4FXlBfw3zgrmiZZ89K6mggPFeyf1VFDw="

cache:
  directories:
    - $HOME/.m2

install: true

script: 
  - "DEPLOY_OR_TEST=install"
  - '[ "${TRAVIS_PULL_REQUEST}" = "false" ] && DEPLOY_OR_TEST=deploy'
  - "echo DEPLOY_OR_TEST=$DEPLOY_OR_TEST"
  - "mvn -s sonatype-settings.xml clean $DEPLOY_OR_TEST -Dmaven.javadoc.skip=true -Dsource.skip=true -B -V --quiet"
>>>>>>> 29468b28
<|MERGE_RESOLUTION|>--- conflicted
+++ resolved
@@ -4,11 +4,8 @@
 
 notifications:
   email:
-<<<<<<< HEAD
     - twitch@nervestaple.com
-=======
-    - mgrigorov@apache.org
-  irc: 
+  irc:
     channels:
       - "chat.freenode.net##wicket"
     template:
@@ -27,9 +24,8 @@
 
 install: true
 
-script: 
+script:
   - "DEPLOY_OR_TEST=install"
   - '[ "${TRAVIS_PULL_REQUEST}" = "false" ] && DEPLOY_OR_TEST=deploy'
   - "echo DEPLOY_OR_TEST=$DEPLOY_OR_TEST"
-  - "mvn -s sonatype-settings.xml clean $DEPLOY_OR_TEST -Dmaven.javadoc.skip=true -Dsource.skip=true -B -V --quiet"
->>>>>>> 29468b28
+  - "mvn -s sonatype-settings.xml clean $DEPLOY_OR_TEST -Dmaven.javadoc.skip=true -Dsource.skip=true -B -V --quiet"