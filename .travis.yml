--- conflicted
+++ resolved
@@ -2,11 +2,8 @@
 
 notifications:
   email:
-<<<<<<< HEAD
     - twitch@nervestaple.com
-=======
-    - mgrigorov@apache.org
-  irc: 
+  irc:
     channels:
       - "chat.freenode.net##wicket"
     template:
@@ -25,7 +22,7 @@
 
 install: true
 
-script: 
+script:
   - 'MVN_OPTS="-Dmaven.javadoc.skip=true -Dsource.skip=true -B -V --quiet"'
   - "DEPLOY_OR_TEST=test"
   - '[ "${TRAVIS_PULL_REQUEST}" = "false" ] && DEPLOY_OR_TEST=deploy'
@@ -36,5 +33,4 @@
   - "mvn -s ../sonatype-settings.xml clean $DEPLOY_OR_TEST $MVN_OPTS"
   - "cd ../jdk-1.7-parent"
   - "jdk_switcher use oraclejdk7"
-  - "mvn -s ../sonatype-settings.xml clean $DEPLOY_OR_TEST $MVN_OPTS"
->>>>>>> 1f62348f
+  - "mvn -s ../sonatype-settings.xml clean $DEPLOY_OR_TEST $MVN_OPTS"