/*
 *
 * ==============================================================================
 * Licensed under the Apache License, Version 2.0 (the "License"); you may not
 * use this file except in compliance with the License. You may obtain a copy of
 * the License at
 *
 * http://www.apache.org/licenses/LICENSE-2.0
 *
 * Unless required by applicable law or agreed to in writing, software
 * distributed under the License is distributed on an "AS IS" BASIS, WITHOUT
 * WARRANTIES OR CONDITIONS OF ANY KIND, either express or implied. See the
 * License for the specific language governing permissions and limitations under
 * the License.
 */
package org.wicketstuff.gmap;

import java.util.ArrayList;
import java.util.Collections;
import java.util.HashMap;
import java.util.List;
import java.util.Map;

import org.apache.wicket.Component;
import org.apache.wicket.ajax.AbstractDefaultAjaxBehavior;
import org.apache.wicket.ajax.AjaxRequestTarget;
import org.apache.wicket.behavior.Behavior;
import org.apache.wicket.markup.ComponentTag;
import org.apache.wicket.markup.head.IHeaderResponse;
import org.apache.wicket.markup.head.OnDomReadyHeaderItem;
import org.apache.wicket.markup.html.WebMarkupContainer;
import org.apache.wicket.markup.html.panel.Panel;
import org.apache.wicket.request.IRequestParameters;
import org.apache.wicket.request.Request;
import org.apache.wicket.request.cycle.RequestCycle;
import org.apache.wicket.util.string.Strings;
import org.slf4j.Logger;
import org.slf4j.LoggerFactory;
import org.wicketstuff.gmap.api.GEvent;
import org.wicketstuff.gmap.api.GLatLng;
import org.wicketstuff.gmap.api.GLatLngBounds;
import org.wicketstuff.gmap.api.GMapType;
import org.wicketstuff.gmap.api.GMarker;
import org.wicketstuff.gmap.api.GMarkerOptions;
import org.wicketstuff.gmap.api.GOverlay;
import org.wicketstuff.gmap.api.GMarkerCluster;
import org.wicketstuff.gmap.event.GEventListenerBehavior;

/**
 * Wicket component to embed <a href="http://maps.google.com">Google Maps</a> into your pages.
 * <p>
 */
public class GMap extends Panel implements GOverlayContainer
{

    /** log. */
    private static final Logger log = LoggerFactory.getLogger(GMap.class);
    private static final long serialVersionUID = 1L;
    // Center is Palo Alto
    private GLatLng center = new GLatLng(37.4419, -122.1419);
    private boolean draggingEnabled = true;
    private boolean doubleClickZoomEnabled = false;
    private boolean scrollWheelZoomEnabled = false;
    private boolean streetViewControlEnabled = false;
    private boolean zoomControlEnabled = true;
    private boolean mapTypeControlEnabled = true;
    private boolean scaleControlEnabled = false;
    private boolean panControlEnabled = true;
    private GMapType mapType = GMapType.ROADMAP;
    private int zoom = 13;
    private int minZoom = 0;
    private int maxZoom = 0;
    private final Map<String, GOverlay> overlays = new HashMap<String, GOverlay>();
    protected final WebMarkupContainer map;
    private GLatLngBounds bounds;
    private OverlayListener overlayListener = null;
    private List<GLatLng> markersToShow = new ArrayList<GLatLng>();
    
    /**
     * If set to true map loading will not produce any JavaScript errors in case
     * google maps API cannot be found (e.g. no Internet connection)
     */
    private boolean failSilently = false;
    private GMarkerCluster markerCluster;

    /**
     * Construct.
     *
     * Default the header contributor of the component will added and the gmap will be inited directly on rendering of the map.
     *
     * @param id wicket id
     */
    public GMap(final String id)
    {
        this(id, new GMapHeaderContributor());
    }

    public GMap(final String id, final boolean sensor)
    {
        this(id, new GMapHeaderContributor(sensor));
    }

    /**
     * Construct.
     *
     * @param id
     * @param headerContrib
     */
    public GMap(final String id, final GMapHeaderContributor headerContrib)
    {
        super(id);

        if (headerContrib != null)
        {
            add(headerContrib);
        }

        map = new WebMarkupContainer("map");
        map.setOutputMarkupId(true);
        add(map);

        overlayListener = getOverlayListener();
        add(overlayListener);

    }
    
    protected OverlayListener getOverlayListener()
    {
    	return new OverlayListener();
    }

    /**
     * @return the markup-id of the container
     */
    public String getMapId()
    {
        return map.getMarkupId();
    }

    @Override
    protected void onBeforeRender()
    {
        super.onBeforeRender();

        if (getApplication().usesDevelopmentConfig()
                && !getApplication().getMarkupSettings().getStripWicketTags())
        {
            log.warn("Application is in DEVELOPMENT mode && Wicket tags are not stripped,"
                    + "Some Chrome Versions will not render the GMap."
                    + " Change to DEPLOYMENT mode  || turn on Wicket tags stripping." + " See:"
                    + " http://www.nabble.com/Gmap2-problem-with-Firefox-3.0-to18137475.html.");
        }
    }

    @Override
    public void renderHead(IHeaderResponse response)
    {
        response.render(OnDomReadyHeaderItem.forScript(getJSinit()));
    }

    /**
     * Add an overlay.
     *
     * @see GOverlayContainer#addOverlay(GOverlay)
     * @param overlay
     * overlay to add
     * @return This
     */
    @Override
    public GMap addOverlay(final GOverlay overlay)
    {
        overlays.put(overlay.getId(), overlay);
        overlay.setParent(this);

        AjaxRequestTarget target = getRequestCycle().find(AjaxRequestTarget.class);
        if (target != null && findPage() != null)
        {
            target.appendJavaScript(overlay.getJS());
        }

        return this;
    }

    /**
     * Remove an overlay.
     *
     * @see GOverlayContainer#removeOverlay(GOverlay)
     * @param overlay
     * overlay to remove
     * @return This
     */
    @Override
    public GMap removeOverlay(final GOverlay overlay)
    {
        while (overlays.containsKey(overlay.getId()))
        {
            overlays.remove(overlay.getId());
        }

        AjaxRequestTarget target = RequestCycle.get().find(AjaxRequestTarget.class);
        if (target != null && findPage() != null)
        {
            target.appendJavaScript(overlay.getJSremove());
        }

        overlay.setParent(null);

        return this;
    }

    /**
     * Clear all overlays.
     *
     * @see GOverlayContainer#removeAllOverlays()
     * @return This
     */
    @Override
    public GMap removeAllOverlays()
    {
        for (final GOverlay overlay : overlays.values())
        {
            overlay.setParent(null);
        }
        overlays.clear();
        AjaxRequestTarget target = getRequestCycle().find(AjaxRequestTarget.class);
        if (target != null && findPage() != null)
        {
            target.appendJavaScript(getJSinvoke("clearOverlays()"));
        }
        return this;
    }

    /**
     * @see GOverlayContainer#getOverlays()
     */
    @Override
    public List<GOverlay> getOverlays()
    {
        return Collections.unmodifiableList(new ArrayList<GOverlay>(overlays.values()));
    }

    public GLatLngBounds getBounds()
    {
        return bounds;
    }
    
    public void setBounds(GLatLngBounds bounds) {
		this.bounds = bounds;
	}

<<<<<<< HEAD
	/**
	 * Returns the script for triggering an event on map.
	 *
	 * @param event
	 * @return
	 */
	public CharSequence getTriggerEventScript(String event)
	{
		return "Wicket.maps['" + getMapId() + "'].triggerEvent('" + event + "')";
	}

	/**
	 * @return returns the script to make map re-paint after resize.
	 */
	public CharSequence getTriggerResizeScript()
	{
		return "Wicket.maps['" + getMapId() + "'].triggerResize();";
	}

	/**
	 * Sets if dragging should be allowed or not.
	 * 
	 * @param enabled
	 *            true if dragging should be allowed, false otherwise
	 */
	public void setDraggingEnabled(final boolean enabled)
	{
		if (this.draggingEnabled != enabled)
		{
			draggingEnabled = enabled;

			AjaxRequestTarget target = getRequestCycle().find(AjaxRequestTarget.class);
			if (target != null && findPage() != null)
			{
				target.appendJavaScript(getJSsetDraggingEnabled(enabled));
			}
		}
	}

	/**
	 * Is dragging allowed? Enabled by default.
	 *
	 * @return true if it's allowed, false if not
	 */
	public boolean isDraggingEnabled()
	{
		return draggingEnabled;
	}

	/**
	 * Sets if zooming-by-doubleclicking should be allowed or not.
	 * 
	 * @param enabled
	 *            true if zooming-by-doubleclicking should be allowed, false otherwise
	 */
	public void setDoubleClickZoomEnabled(final boolean enabled)
	{
		if (this.doubleClickZoomEnabled != enabled)
		{
			doubleClickZoomEnabled = enabled;

			AjaxRequestTarget target = RequestCycle.get().find(AjaxRequestTarget.class);
			if (target != null && findPage() != null)
			{
				target.appendJavaScript(getJSsetDoubleClickZoomEnabled(enabled));
			}
		}
	}

	/**
	 * Is the function zooming-by-doubleclick enabled? Disabled by default.
	 *
	 * @return true if enabled, false if disabled
	 */
	public boolean isDoubleClickZoomEnabled()
	{
		return doubleClickZoomEnabled;
	}

	/**
	 * Sets if zooming-by-mousewheel should be allowed or not.
	 * 
	 * @param enabled
	 *            true if zooming-by-mousewheel should be allowed, false otherwise
	 */
	public void setScrollWheelZoomEnabled(final boolean enabled)
	{
		if (this.scrollWheelZoomEnabled != enabled)
		{
			scrollWheelZoomEnabled = enabled;

			AjaxRequestTarget target = getRequestCycle().find(AjaxRequestTarget.class);
			if (target != null && findPage() != null)
			{
				target.appendJavaScript(getJSsetScrollWheelZoomEnabled(enabled));
			}
		}
	}

	/**
	 * Is the function zooming-by-mousewheel enabled? Disabled by default.
	 *
	 * @return true if enabled, false if disabled
	 */
	public boolean isScrollWheelZoomEnabled()
	{
		return scrollWheelZoomEnabled;
	}

	/**
	 * Is the StreetView control enabled? Disabled by default.
	 *
	 * @return true if enabled, false if disabled
	 */
	public boolean isStreetViewControlEnabled()
	{
		return streetViewControlEnabled;
	}

	/**
	 * Sets if the StreeView control should be visible or not.
	 * 
	 * @param enabled
	 *            true if StreetView should be allowed, false otherwise
	 */
	public void setStreetViewControlEnabled(boolean enabled)
	{
		if (this.streetViewControlEnabled != enabled)
		{
			streetViewControlEnabled = enabled;

			AjaxRequestTarget target = getRequestCycle().find(AjaxRequestTarget.class);
			if (target != null && findPage() != null)
			{
				target.appendJavaScript(getJSsetStreetViewControlEnabled(enabled));
			}
		}
	}

	/**
	 * Is the zoom control enabled? Enabled by default.
	 *
	 * @return true if enabled, false if disabled
	 */
	public boolean isZoomControlEnabled()
	{
		return zoomControlEnabled;
	}

	/**
	 * Sets if the zoom control should be visible or not.
	 * 
	 * @param enabled
	 *            true if the zoom-control should be enabled, false otherwise
	 */
	public void setZoomControlEnabled(boolean enabled)
	{
		if (this.zoomControlEnabled != enabled)
		{
			this.zoomControlEnabled = enabled;

			AjaxRequestTarget target = getRequestCycle().find(AjaxRequestTarget.class);
			if (target != null && findPage() != null)
			{
				target.appendJavaScript(getJSsetZoomControlEnabled(enabled));
			}
		}
	}

	/**
	 * Is the map type control enabled? Enabled by default.
	 *
	 * @return true if enabled, false if disabled
	 */
	public boolean isMapTypeControlEnabled()
	{
		return mapTypeControlEnabled;
	}

	/**
	 * Sets if the map type control should be visible or not.
	 * 
	 * @param enabled
	 *            true if you want the user to have the possibility to change the map type, false
	 *            otherwise
	 */
	public void setMapTypeControlEnabled(boolean enabled)
	{

		if (this.mapTypeControlEnabled != enabled)
		{
			this.mapTypeControlEnabled = enabled;

			AjaxRequestTarget target = getRequestCycle().find(AjaxRequestTarget.class);
			if (target != null && findPage() != null)
			{
				target.appendJavaScript(getJSsetMapTypeControlEnabled(enabled));
			}
		}
	}

	/**
	 * Is the scale control enabled? Disabled by default.
	 *
	 * @return true if enabled, false if disabled
	 */
	public boolean isScaleControlEnabled()
	{
		return scaleControlEnabled;
	}

	/**
	 * Sets if the scale control should be visible or not.
	 * 
	 * @param enabled
	 *            true if the scale-control should be enabled, false otherwise
	 */
	public void setScaleControlEnabled(boolean enabled)
	{
		if (this.scaleControlEnabled != enabled)
		{
			this.scaleControlEnabled = enabled;

			AjaxRequestTarget target = getRequestCycle().find(AjaxRequestTarget.class);
			if (target != null && findPage() != null)
			{
				target.appendJavaScript(getJSsetScaleControlEnabled(enabled));
			}
		}
	}

	/**
	 * Is the pan control enabled? Enabled by default.
	 *
	 * @return true if enabled, false if disabled
	 */
	public boolean isPanControlEnabled()
	{
		return panControlEnabled;
	}

	/**
	 * Sets if the pan control should be visible or not.
	 * 
	 * @param enabled
	 *            true if the pan-control should be enabled, false otherwise
	 */
	public void setPanControlEnabled(boolean enabled)
	{
		if (this.panControlEnabled != enabled)
		{
			this.panControlEnabled = enabled;

			AjaxRequestTarget target = getRequestCycle().find(AjaxRequestTarget.class);
			if (target != null && findPage() != null)
			{
				target.appendJavaScript(getJSsetPanControlEnabled(enabled));
			}
		}
	}

	/**
	 * @return the current map type.
	 * @see GMapType
	 */
	public GMapType getMapType()
	{
		return mapType;
	}

	/**
	 * Sets the map type which should be used.
	 * 
	 * @param mapType
	 *            the map type
	 * @see GMapType
	 */
	public void setMapType(final GMapType mapType)
	{
		if (this.mapType != mapType)
		{
			this.mapType = mapType;

			AjaxRequestTarget target = RequestCycle.get().find(AjaxRequestTarget.class);
			if (target != null && findPage() != null)
			{
				target.appendJavaScript(mapType.getJSsetMapType(GMap.this));
			}
		}
	}

	/**
	 * @return the current zoom level
	 */
	public int getZoom()
	{
		return zoom;
	}

	/**
	 * @return the minZoom level
	 */
	public int getMinZoom()
	{
		return minZoom;
	}

	/**
	 * @return the maxZoom level
	 */
	public int getMaxZoom()
	{
		return maxZoom;
	}

	/**
	 * Sets a new zoom level.
	 * 
	 * @param level
	 *            the new zoom level
	 */
	public void setZoom(final int level)
	{
		if (this.zoom != level)
		{
			this.zoom = level;

			AjaxRequestTarget target = getRequestCycle().find(AjaxRequestTarget.class);
			if (target != null && findPage() != null)
			{
				target.appendJavaScript(getJSsetZoom(zoom));
			}
		}
	}

	/**
	 * Sets a new minZoom limit.
	 * 
	 * @param level
	 *            the new minZoom level
	 */
	public void setMinZoom(final int level)
	{
		if (this.minZoom != level)
		{
			this.minZoom = level >= 0 ? level : 0;

			AjaxRequestTarget target = getRequestCycle().find(AjaxRequestTarget.class);
			if (target != null && findPage() != null)
			{
				target.appendJavaScript(getJSsetMinZoom(minZoom));
			}
		}
	}

	/**
	 * Sets a new maxZoom limit.
	 * 
	 * @param level
	 *            the new maxZoom level
	 */
	public void setMaxZoom(final int level)
	{
		if (this.maxZoom != level)
		{
			this.maxZoom = level >= 0 ? level : 0;

			AjaxRequestTarget target = getRequestCycle().find(AjaxRequestTarget.class);
			if (target != null && findPage() != null)
			{
				target.appendJavaScript(getJSsetMaxZoom(maxZoom));
			}
		}
	}

	/**
	 * @return the current center point
	 */
	public GLatLng getCenter()
	{
		return center;
	}

	/**
	 * Set the center.
	 *
	 * @param center
	 *            center to set
	 */
	public void setCenter(final GLatLng center)
	{
		if (!this.center.equals(center))
		{
			this.center = center;

			AjaxRequestTarget target = RequestCycle.get().find(AjaxRequestTarget.class);
			if (target != null && findPage() != null)
			{
				target.appendJavaScript(getJSsetCenter(center));
			}
		}
	}

	/**
	 * Changes the center point of the map to the given point. If the point is already visible in
	 * the current map view, change the center in a smooth animation.
	 *
	 * @param center
	 *            the new center of the map
	 */
	public void panTo(final GLatLng center)
	{
		if (!this.center.equals(center))
		{
			this.center = center;

			AjaxRequestTarget target = getRequestCycle().find(AjaxRequestTarget.class);
			if (target != null && findPage() != null)
			{
				target.appendJavaScript(getJSpanTo(center));
			}
		}
	}

	public void setMarkerCluster(GMarkerCluster markerCluster)
	{
		if (markerCluster == null)
			throw new IllegalArgumentException("GMarkerCluster argument should not be null.");
		this.markerCluster = markerCluster;
		if (getBehaviors(GMapMarkerClustererHeaderContributor.class).isEmpty())
		{
			add(new GMapMarkerClustererHeaderContributor());
		}
	}

	public boolean isMarkerClusterEnabled()
	{
		return markerCluster != null;
	}

	/**
	 * Generates the JavaScript used to instantiate this GMap3 as an JavaScript class on the client
	 * side.
	 *
	 * @return The generated JavaScript
	 */
	public String getJSinit()
	{
		final StringBuilder js = new StringBuilder("new WicketMap('" + getMapId() + "', " +
			isFailSilently() + ");\n");

		js.append(getJSinvoke("clearOverlays()"));
		js.append(overlayListener.getJSinit());
		js.append(getJSsetCenter(getCenter()));
		js.append(getJSsetZoom(getZoom()));
		js.append(getJSsetMinZoom(getMinZoom()));
		js.append(getJSsetMaxZoom(getMaxZoom()));
		js.append(getJSfitBounds());
		js.append(getJSsetDraggingEnabled(draggingEnabled));
		js.append(getJSsetDoubleClickZoomEnabled(doubleClickZoomEnabled));
		js.append(getJSsetScrollWheelZoomEnabled(scrollWheelZoomEnabled));
		js.append(getJSsetStreetViewControlEnabled(streetViewControlEnabled));
		js.append(getJSsetZoomControlEnabled(zoomControlEnabled));
		js.append(getJSsetScaleControlEnabled(scaleControlEnabled));
		js.append(getJSsetMapTypeControlEnabled(mapTypeControlEnabled));
		js.append(getJSsetPanControlEnabled(panControlEnabled));
		js.append(getJSFitMarkers());
		js.append(mapType.getJSsetMapType(this));

		// Add the overlays.
		for (final GOverlay overlay : overlays.values())
		{
			js.append(overlay.getJS());
		}
		for (final Object behavior : getBehaviors(GEventListenerBehavior.class))
		{
			js.append(((GEventListenerBehavior)behavior).getJSaddListener());
		}

		js.append(getJSMarkerCluster());

		return js.toString();
	}

	/**
	 * Convenience method for generating a JavaScript call on this GMap with the given invocation.
	 *
	 * @param invocation
	 *            The JavaScript call to invoke on this GMap.
	 * @return The generated JavaScript.
	 */
	public String getJSinvoke(final String invocation)
	{
		return getJsReference() + "." + invocation + ";\n";
	}

	/**
	 * Build a reference in JS-Scope.
	 */
	public String getJsReference()
	{
		return "Wicket.maps['" + getMapId() + "']";
	}

	/**
	 * @see #fitMarkers(List, boolean, double)
	 */
	public void fitMarkers(final List<GLatLng> markersToShow)
	{
		fitMarkers(markersToShow, false, 0.0);
	}

	/**
	 * @see #fitMarkers(List, boolean, double)
	 */
	public void fitMarkers(final List<GLatLng> markersToShow, final boolean showMarkersForPoints)
	{
		fitMarkers(markersToShow, showMarkersForPoints, 0.0);
	}

	/**
	 * <p>
	 * Makes the map zoom out and centre around all the GLatLng points in markersToShow.
	 * <p>
	 * Big ups to Doug Leeper for the code.
	 *
	 * @see <a href= "http://www.nabble.com/Re%3A-initial-GMap2-bounds-question-p19886673.html"
	 *      >Doug's Nabble post</a>
	 * @param markersToShow
	 *            the points to centre around.
	 * @param showMarkersForPoints
	 *            if true, will also add basic markers to the map for each point focused on. Just a
	 *            simple convenience method - you will probably want to turn this off so that you
	 *            can show more information with each marker when clicked etc.
	 */
	public void fitMarkers(final List<GLatLng> markersToShow, final boolean showMarkersForPoints,
		final double zoomAdjustment)
	{
		this.markersToShow = markersToShow;

		// show the markers
		if (showMarkersForPoints)
		{
			for (final GLatLng location : markersToShow)
			{
				this.addOverlay(new GMarker(new GMarkerOptions(this, location)));
			}
		}
	}

	private String getJSFitMarkers()
	{
		if (markersToShow.isEmpty())
		{
			return "";
		}

		final StringBuilder buf = new StringBuilder();
		buf.append("var bounds = new google.maps.LatLngBounds();\n");
		// Ask google maps to keep extending the bounds to include each point
		for (final GLatLng point : markersToShow)
		{
			buf.append("bounds.extend( ").append(point.getJSconstructor()).append(" );\n");
		}

		buf.append(getJSinvoke("fitBounds(bounds)"));
		buf.append(getJSinvoke("panToBounds(bounds)"));

		return buf.toString();
	}

	private String getJSsetDraggingEnabled(final boolean enabled)
	{
		return getJSinvoke("setDraggingEnabled(" + enabled + ")");
	}

	private String getJSsetDoubleClickZoomEnabled(final boolean enabled)
	{
		return getJSinvoke("setDoubleClickZoomEnabled(" + enabled + ")");
	}

	private String getJSsetScrollWheelZoomEnabled(final boolean enabled)
	{
		return getJSinvoke("setScrollWheelZoomEnabled(" + enabled + ")");
	}

	private String getJSsetStreetViewControlEnabled(final boolean enabled)
	{
		return getJSinvoke("setStreetViewControlEnabled(" + enabled + ")");
	}

	private String getJSsetZoomControlEnabled(final boolean enabled)
	{
		return getJSinvoke("setZoomControlEnabled(" + enabled + ")");
	}

	/**
=======
    /**
     * Returns the script for triggering an event on map.
     *
     * @param event
     * @return
     */
    public CharSequence getTriggerEventScript(String event) {
		return "Wicket.maps['"+getMapId()+ "'].triggerEvent('"+event+"')";
	}

    /**
     * @return returns the script to make map re-paint after resize.
     */
	public CharSequence getTriggerResizeScript() {
		return "Wicket.maps['"+getMapId()+ "'].triggerResize();";
	}

    /**
     * Sets if dragging should be allowed or not.
     * @param enabled true if dragging should be allowed, false otherwise
     */
    public void setDraggingEnabled(final boolean enabled)
    {
        if (this.draggingEnabled != enabled)
        {
            draggingEnabled = enabled;

            AjaxRequestTarget target = getRequestCycle().find(AjaxRequestTarget.class);
            if (target != null && findPage() != null)
            {
                target.appendJavaScript(getJSsetDraggingEnabled(enabled));
            }
        }
    }

    /**
     * Is dragging allowed? Enabled by default.
     *
     * @return true if it's allowed, false if not
     */
    public boolean isDraggingEnabled()
    {
        return draggingEnabled;
    }

    /**
     * Sets if zooming-by-doubleclicking should be allowed or not.
     * @param enabled true if zooming-by-doubleclicking should be allowed, false otherwise
     */
    public void setDoubleClickZoomEnabled(final boolean enabled)
    {
        if (this.doubleClickZoomEnabled != enabled)
        {
            doubleClickZoomEnabled = enabled;

            AjaxRequestTarget target = RequestCycle.get().find(AjaxRequestTarget.class);
            if (target != null && findPage() != null)
            {
                target.appendJavaScript(getJSsetDoubleClickZoomEnabled(enabled));
            }
        }
    }

    /**
     * Is the function zooming-by-doubleclick enabled?
     * Disabled by default.
     *
     * @return true if enabled, false if disabled
     */
    public boolean isDoubleClickZoomEnabled()
    {
        return doubleClickZoomEnabled;
    }

    /**
     * Sets if zooming-by-mousewheel should be allowed or not.
     * @param enabled true if zooming-by-mousewheel should be allowed, false otherwise
     */
    public void setScrollWheelZoomEnabled(final boolean enabled)
    {
        if (this.scrollWheelZoomEnabled != enabled)
        {
            scrollWheelZoomEnabled = enabled;

            AjaxRequestTarget target = getRequestCycle().find(AjaxRequestTarget.class);
            if (target != null && findPage() != null)
            {
                target.appendJavaScript(getJSsetScrollWheelZoomEnabled(enabled));
            }
        }
    }

    /**
     * Is the function zooming-by-mousewheel enabled?
     * Disabled by default.
     *
     * @return true if enabled, false if disabled
     */
    public boolean isScrollWheelZoomEnabled()
    {
        return scrollWheelZoomEnabled;
    }

    /**
     * Is the StreetView control enabled?
     * Disabled by default.
     *
     * @return true if enabled, false if disabled
     */
    public boolean isStreetViewControlEnabled()
    {
        return streetViewControlEnabled;
    }

    /**
     * Sets if the StreeView control should be visible or not.
     * @param enabled true if StreetView should be allowed, false otherwise
     */
    public void setStreetViewControlEnabled(boolean enabled)
    {
        if (this.streetViewControlEnabled != enabled)
        {
            streetViewControlEnabled = enabled;

            AjaxRequestTarget target = getRequestCycle().find(AjaxRequestTarget.class);
            if (target != null && findPage() != null)
            {
                target.appendJavaScript(getJSsetStreetViewControlEnabled(enabled));
            }
        }
    }

    /**
     * Is the zoom control enabled?
     * Enabled by default.
     *
     * @return true if enabled, false if disabled
     */
    public boolean isZoomControlEnabled()
    {
        return zoomControlEnabled;
    }

    /**
     * Sets if the zoom control should be visible or not.
     * @param enabled true if the zoom-control should be enabled, false otherwise
     */
    public void setZoomControlEnabled(boolean enabled)
    {
        if (this.zoomControlEnabled != enabled)
        {
            this.zoomControlEnabled = enabled;

            AjaxRequestTarget target = getRequestCycle().find(AjaxRequestTarget.class);
            if (target != null && findPage() != null)
            {
                target.appendJavaScript(getJSsetZoomControlEnabled(enabled));
            }
        }
    }

    /**
     * Is the map type control enabled?
     * Enabled by default.
     *
     * @return true if enabled, false if disabled
     */
    public boolean isMapTypeControlEnabled()
    {
        return mapTypeControlEnabled;
    }

    /**
     * Sets if the map type control should be visible or not.
     * @param enabled true if you want the user to have the possibility to
     * change the map type, false otherwise
     */
    public void setMapTypeControlEnabled(boolean enabled)
    {

        if (this.mapTypeControlEnabled != enabled)
        {
            this.mapTypeControlEnabled = enabled;

            AjaxRequestTarget target = getRequestCycle().find(AjaxRequestTarget.class);
            if (target != null && findPage() != null)
            {
                target.appendJavaScript(getJSsetMapTypeControlEnabled(enabled));
            }
        }
    }

    /**
     * Is the scale control enabled?
     * Disabled by default.
     *
     * @return true if enabled, false if disabled
     */
    public boolean isScaleControlEnabled()
    {
        return scaleControlEnabled;
    }

    /**
     * Sets if the scale control should be visible or not.
     * @param enabled true if the scale-control should be enabled, false otherwise
     */
    public void setScaleControlEnabled(boolean enabled)
    {
        if (this.scaleControlEnabled != enabled)
        {
            this.scaleControlEnabled = enabled;

            AjaxRequestTarget target = getRequestCycle().find(AjaxRequestTarget.class);
            if (target != null && findPage() != null)
            {
                target.appendJavaScript(getJSsetScaleControlEnabled(enabled));
            }
        }
    }

    /**
     * Is the pan control enabled?
     * Enabled by default.
     *
     * @return true if enabled, false if disabled
     */
    public boolean isPanControlEnabled()
    {
        return panControlEnabled;
    }

    /**
     * Sets if the pan control should be visible or not.
     * @param enabled true if the pan-control should be enabled, false otherwise
     */
    public void setPanControlEnabled(boolean enabled)
    {
        if (this.panControlEnabled != enabled)
        {
            this.panControlEnabled = enabled;

            AjaxRequestTarget target = getRequestCycle().find(AjaxRequestTarget.class);
            if (target != null && findPage() != null)
            {
                target.appendJavaScript(getJSsetPanControlEnabled(enabled));
            }
        }
    }

    /**
     * @return the current map type.
     * @see GMapType
     */
    public GMapType getMapType()
    {
        return mapType;
    }

    /**
     * Sets the map type which should be used.
     * @param mapType the map type
     * @see GMapType
     */
    public void setMapType(final GMapType mapType)
    {
        if (this.mapType != mapType)
        {
            this.mapType = mapType;

            AjaxRequestTarget target = RequestCycle.get().find(AjaxRequestTarget.class);
            if (target != null && findPage() != null)
            {
                target.appendJavaScript(mapType.getJSsetMapType(GMap.this));
            }
        }
    }

    /**
     * @return the current zoom level
     */
    public int getZoom()
    {
        return zoom;
    }
	
    /**
     * @return the minZoom level
     */
    public int getMinZoom()
    {
        return minZoom;
    }
	
    /**
     * @return the maxZoom level
     */
    public int getMaxZoom()
    {
        return maxZoom;
    }

    /**
     * Sets a new zoom level.
     * @param level the new zoom level
     */
    public void setZoom(final int level)
    {
        if (this.zoom != level)
        {
            this.zoom = level;

            AjaxRequestTarget target = getRequestCycle().find(AjaxRequestTarget.class);
            if (target != null && findPage() != null)
            {
                target.appendJavaScript(getJSsetZoom(zoom));
            }
        }
    }
	
    /**
     * Sets a new minZoom limit.
     * @param level the new minZoom level
     */
    public void setMinZoom(final int level)
    {
        if (this.minZoom != level)
        {
            this.minZoom = level >= 0 ? level : 0;

            AjaxRequestTarget target = getRequestCycle().find(AjaxRequestTarget.class);
            if (target != null && findPage() != null)
            {
                target.appendJavaScript(getJSsetMinZoom(minZoom));
            }
        }
    }
	
    /**
     * Sets a new maxZoom limit.
     * @param level the new maxZoom level
     */
    public void setMaxZoom(final int level)
    {
        if (this.maxZoom != level)
        {
            this.maxZoom = level >= 0 ? level : 0;

            AjaxRequestTarget target = getRequestCycle().find(AjaxRequestTarget.class);
            if (target != null && findPage() != null)
            {
                target.appendJavaScript(getJSsetMaxZoom(maxZoom));
            }
        }
    }

    /**
     * @return the current center point
     */
    public GLatLng getCenter()
    {
        return center;
    }

    /**
     * Set the center.
     *
     * @param center
     * center to set
     */
    public void setCenter(final GLatLng center)
    {
        if (!this.center.equals(center))
        {
            this.center = center;

            AjaxRequestTarget target = RequestCycle.get().find(AjaxRequestTarget.class);
            if (target != null && findPage() != null)
            {
                target.appendJavaScript(getJSsetCenter(center));
            }
        }
    }

    /**
     * Changes the center point of the map to the given point. If the point is already visible in the current map view,
     * change the center in a smooth animation.
     *
     * @param center
     * the new center of the map
     */
    public void panTo(final GLatLng center)
    {
        if (!this.center.equals(center))
        {
            this.center = center;

            AjaxRequestTarget target = getRequestCycle().find(AjaxRequestTarget.class);
            if (target != null && findPage() != null)
            {
                target.appendJavaScript(getJSpanTo(center));
            }
        }
    }
    
    public void setMarkerCluster(GMarkerCluster markerCluster)
    {
        if(markerCluster == null)
            throw new IllegalArgumentException("GMarkerCluster argument should not be null.");
        this.markerCluster = markerCluster;
        if (getBehaviors(GMapMarkerClustererHeaderContributor.class).isEmpty()) 
        {
            add(new GMapMarkerClustererHeaderContributor());
        }
    }

    public boolean isMarkerClusterEnabled()
    {
        return markerCluster != null;
    }
    
    /**
     * Generates the JavaScript used to instantiate this GMap3 as an JavaScript class on the client side.
     *
     * @return The generated JavaScript
     */
    public String getJSinit()
    {
        final StringBuilder js = new StringBuilder("new WicketMap('" + getMapId() + "', "+isFailSilently() +");\n");

        js.append(getJSinvoke("clearOverlays()"));
        js.append(overlayListener.getJSinit());
        js.append(getJSsetCenter(getCenter()));
        js.append(getJSsetZoom(getZoom()));
        js.append(getJSsetMinZoom(getMinZoom()));
        js.append(getJSsetMaxZoom(getMaxZoom()));
    	js.append(getJSfitBounds());
        js.append(getJSsetDraggingEnabled(draggingEnabled));
        js.append(getJSsetDoubleClickZoomEnabled(doubleClickZoomEnabled));
        js.append(getJSsetScrollWheelZoomEnabled(scrollWheelZoomEnabled));
        js.append(getJSsetStreetViewControlEnabled(streetViewControlEnabled));
        js.append(getJSsetZoomControlEnabled(zoomControlEnabled));
        js.append(getJSsetScaleControlEnabled(scaleControlEnabled));
        js.append(getJSsetMapTypeControlEnabled(mapTypeControlEnabled));
        js.append(getJSsetPanControlEnabled(panControlEnabled));
        js.append(getJSFitMarkers());
        js.append(mapType.getJSsetMapType(this));

        // Add the overlays.
        for (final GOverlay overlay : overlays.values())
        {
            js.append(overlay.getJS());
        }
        for (final Object behavior : getBehaviors(GEventListenerBehavior.class))
        {
            js.append(((GEventListenerBehavior) behavior).getJSaddListener());
        }
        
        js.append(getJSMarkerCluster());

        return js.toString();
    }

    /**
     * Convenience method for generating a JavaScript call on this GMap with the given invocation.
     *
     * @param invocation
     * The JavaScript call to invoke on this GMap.
     * @return The generated JavaScript.
     */
    public String getJSinvoke(final String invocation)
    {
        return getJsReference() + "." + invocation + ";\n";
    }

    /**
     * Build a reference in JS-Scope.
     */
    public String getJsReference()
    {
        return "Wicket.maps['" + getMapId() + "']";
    }

    /**
     * @see #fitMarkers(List, boolean, double)
     */
    public void fitMarkers(final List<GLatLng> markersToShow)
    {
        fitMarkers(markersToShow, false, 0.0);
    }

    /**
     * @see #fitMarkers(List, boolean, double)
     */
    public void fitMarkers(final List<GLatLng> markersToShow, final boolean showMarkersForPoints)
    {
        fitMarkers(markersToShow, showMarkersForPoints, 0.0);
    }

    /**
     * <p>
     * Makes the map zoom out and centre around all the GLatLng points in markersToShow.
     * <p>
     * Big ups to Doug Leeper for the code.
     *
     * @see <a href= "http://www.nabble.com/Re%3A-initial-GMap2-bounds-question-p19886673.html" >Doug's Nabble post</a>
     * @param markersToShow
     * the points to centre around.
     * @param showMarkersForPoints
     * if true, will also add basic markers to the map for each point focused on. Just a simple convenience
     * method - you will probably want to turn this off so that you can show more information with each
     * marker when clicked etc.
     */
    public void fitMarkers(final List<GLatLng> markersToShow, final boolean showMarkersForPoints,
            final double zoomAdjustment)
    {
        this.markersToShow = markersToShow;
        
        // show the markers
        if (showMarkersForPoints)
        {
            for (final GLatLng location : markersToShow)
            {
                this.addOverlay(new GMarker(new GMarkerOptions(this, location)));
            }
        }
    }
    
    private String getJSFitMarkers() {
        if (markersToShow.isEmpty())
        {
            return "";
        }
        
        final StringBuilder buf = new StringBuilder();
        buf.append("var bounds = new google.maps.LatLngBounds();\n");
        // Ask google maps to keep extending the bounds to include each point
        for (final GLatLng point : markersToShow)
        {
            buf.append("bounds.extend( ").append(point.getJSconstructor()).append(" );\n");
        }
        
        buf.append(getJSinvoke("fitBounds(bounds)"));
        buf.append(getJSinvoke("panToBounds(bounds)"));
        
        return buf.toString();
    }
    
    private String getJSsetDraggingEnabled(final boolean enabled)
    {
        return getJSinvoke("setDraggingEnabled(" + enabled + ")");
    }

    private String getJSsetDoubleClickZoomEnabled(final boolean enabled)
    {
        return getJSinvoke("setDoubleClickZoomEnabled(" + enabled + ")");
    }

    private String getJSsetScrollWheelZoomEnabled(final boolean enabled)
    {
        return getJSinvoke("setScrollWheelZoomEnabled(" + enabled + ")");
    }

    private String getJSsetStreetViewControlEnabled(final boolean enabled)
    {
        return getJSinvoke("setStreetViewControlEnabled(" + enabled + ")");
    }

    private String getJSsetZoomControlEnabled(final boolean enabled)
    {
        return getJSinvoke("setZoomControlEnabled(" + enabled + ")");
    }
    
    /**
>>>>>>> c02a4781
	 * Build the JavaScript for fitBounds() with the bounds property
	 * 
	 * @return JavaScript for the fitBounds-Function
	 */
<<<<<<< HEAD
	private String getJSfitBounds()
	{
		if (null == bounds || Strings.isEmpty(bounds.getJSconstructor()))
		{
=======
	private String getJSfitBounds() {
		if (null == bounds || Strings.isEmpty(bounds.getJSconstructor())) {
>>>>>>> c02a4781
			return "";
		} // else
		return getJSinvoke("fitBounds(" + bounds.getJSconstructor() + ")");
	}

<<<<<<< HEAD
	private String getJSsetScaleControlEnabled(final boolean enabled)
	{
		return getJSinvoke("setScaleControlEnabled(" + enabled + ")");
	}

	private String getJSsetMapTypeControlEnabled(final boolean enabled)
	{
		return getJSinvoke("setMapTypeControlEnabled(" + enabled + ")");
	}

	private String getJSsetPanControlEnabled(final boolean enabled)
	{
		return getJSinvoke("setPanControlEnabled(" + enabled + ")");
	}

	private String getJSsetZoom(final int zoom)
	{
		return getJSinvoke("setZoom(" + zoom + ")");
	}

	private String getJSsetMinZoom(final int minZoom)
	{
		return getJSinvoke("setMinZoom(" + minZoom + ")");
	}

	private String getJSsetMaxZoom(final int maxZoom)
	{
		return getJSinvoke("setMaxZoom(" + maxZoom + ")");
	}

	private String getJSsetCenter(final GLatLng center)
	{
		if (center != null)
		{
			if (!failSilently)
			{
				return getJSinvoke("setCenter(" + center.getJSconstructor() + ")");
			}
			else
			{
				return getJSinvoke("setCenterFailSafe(" + center.getArguments() + ")");
			}
		}
		return "";
	}

	private String getJSpanDirection(final int dx, final int dy)
	{
		return getJSinvoke("panDirection(" + dx + "," + dy + ")");
	}

	private String getJSpanTo(final GLatLng center)
	{
		return getJSinvoke("panTo(" + center.getJSconstructor() + ")");
	}

	private String getJSzoomOut()
	{
		return getJSinvoke("zoomOut()");
	}

	private String getJSzoomIn()
	{
		return getJSinvoke("zoomIn()");
	}

	private String getJSMarkerCluster()
	{
		if (markerCluster != null)
		{

			return markerCluster.getJSconstructor();
		}
		return "";
	}


	/**
	 * Update state from a request to an AJAX target. You need to call this method explictly if you
	 * want to have up-to-date values.
	 */
	public void update()
	{
		// Attention: don't use setters as this will result in an endless
		// AJAX request loop
		IRequestParameters requestParameters = getRequest().getRequestParameters();
		bounds = GLatLngBounds.parse(requestParameters.getParameterValue("bounds").toString());
		center = GLatLng.parse(requestParameters.getParameterValue("center").toString());
		zoom = requestParameters.getParameterValue("zoom").toInt(zoom);
		String requestMapType = requestParameters.getParameterValue("currentMapType").toString();
		mapType = requestMapType != null ? GMapType.valueOf(requestParameters.getParameterValue(
			"currentMapType").toString()) : mapType;
	}

	public void setOverlays(final List<GOverlay> overlays)
	{
		removeAllOverlays();
		for (final GOverlay overlay : overlays)
		{
			addOverlay(overlay);
		}
	}

	private static abstract class JSMethodBehavior extends Behavior
	{
		private static final long serialVersionUID = 1L;
		private final String attribute;

		public JSMethodBehavior(final String attribute)
		{
			this.attribute = attribute;
		}

		@Override
		public void onComponentTag(final Component component, final ComponentTag tag)
		{
			String invoke = getJSinvoke();

			if (attribute.equalsIgnoreCase("href"))
			{
				invoke = "javascript:" + invoke;
			}

			tag.put(attribute, invoke);
		}

		protected abstract String getJSinvoke();
	}

	public class ZoomOutBehavior extends JSMethodBehavior
	{
		private static final long serialVersionUID = 1L;

		public ZoomOutBehavior(final String event)
		{
			super(event);
		}

		@Override
		protected String getJSinvoke()
		{
			return getJSzoomOut();
		}
	}

	public class ZoomInBehavior extends JSMethodBehavior
	{
		private static final long serialVersionUID = 1L;

		public ZoomInBehavior(final String event)
		{
			super(event);
		}

		@Override
		protected String getJSinvoke()
		{
			return getJSzoomIn();
		}
	}

	public class PanDirectionBehavior extends JSMethodBehavior
	{
		private static final long serialVersionUID = 1L;
		private final int dx;
		private final int dy;

		public PanDirectionBehavior(final String event, final int dx, final int dy)
		{
			super(event);
			this.dx = dx;
			this.dy = dy;
		}

		@Override
		protected String getJSinvoke()
		{
			return getJSpanDirection(dx, dy);
		}
	}

	public class SetZoomBehavior extends JSMethodBehavior
	{
		private static final long serialVersionUID = 1L;
		private final int zoomBehavior;

		public SetZoomBehavior(final String event, final int zoom)
		{
			super(event);
			zoomBehavior = zoom;
		}

		@Override
		protected String getJSinvoke()
		{
			return getJSsetZoom(zoomBehavior);
		}
	}

	public class SetCenterBehavior extends JSMethodBehavior
	{
		private static final long serialVersionUID = 1L;
		private final GLatLng gLatLng;

		public SetCenterBehavior(final String event, final GLatLng gLatLng)
		{
			super(event);
			this.gLatLng = gLatLng;
		}

		@Override
		protected String getJSinvoke()
		{
			return getJSsetCenter(gLatLng);
		}
	}

	public class SetMapTypeBehavior extends JSMethodBehavior
	{
		private static final long serialVersionUID = 1L;
		private final GMapType mapTypeBehavior;

		public SetMapTypeBehavior(final String event, final GMapType mapType)
		{
			super(event);
			mapTypeBehavior = mapType;
		}

		@Override
		protected String getJSinvoke()
		{
			return mapTypeBehavior.getJSsetMapType(GMap.this);
		}
	}

	public class OverlayListener extends AbstractDefaultAjaxBehavior
	{
		private static final long serialVersionUID = 1L;

		@Override
		protected void respond(final AjaxRequestTarget target)
		{
			final Request request = RequestCycle.get().getRequest();

			final String overlayId = request.getRequestParameters()
				.getParameterValue("overlay.overlayId")
				.toString()
				.replace("overlay", "");
			final String event = request.getRequestParameters()
				.getParameterValue("overlay.event")
				.toString();
			final GOverlay overlay = overlays.get(overlayId);
			if (overlay != null)
			{
				overlay.onEvent(target, GEvent.valueOf(event));
			}
		}

		public Object getJSinit()
		{
			return GMap.this.getJSinvoke("overlayListenerCallbackUrl = '" + this.getCallbackUrl() +
				"'");

		}
	}

	public boolean isFailSilently()
	{
=======
    private String getJSsetScaleControlEnabled(final boolean enabled)
    {
        return getJSinvoke("setScaleControlEnabled(" + enabled + ")");
    }

    private String getJSsetMapTypeControlEnabled(final boolean enabled)
    {
        return getJSinvoke("setMapTypeControlEnabled(" + enabled + ")");
    }

    private String getJSsetPanControlEnabled(final boolean enabled)
    {
        return getJSinvoke("setPanControlEnabled(" + enabled + ")");
    }

    private String getJSsetZoom(final int zoom)
    {
        return getJSinvoke("setZoom(" + zoom + ")");
    }
	
    private String getJSsetMinZoom(final int minZoom)
    {
        return getJSinvoke("setMinZoom(" + minZoom + ")");
    }
	
    private String getJSsetMaxZoom(final int maxZoom)
    {
        return getJSinvoke("setMaxZoom(" + maxZoom + ")");
    }

    private String getJSsetCenter(final GLatLng center)
    {
        if (center != null)
        {
        	if( !failSilently )
        	{
        		return getJSinvoke("setCenter(" + center.getJSconstructor() + ")");
        	} else {
        		return getJSinvoke("setCenterFailSafe(" + center.getArguments() + ")");
        	}
        }
        return "";
    }

    private String getJSpanDirection(final int dx, final int dy)
    {
        return getJSinvoke("panDirection(" + dx + "," + dy + ")");
    }

    private String getJSpanTo(final GLatLng center)
    {
        return getJSinvoke("panTo(" + center.getJSconstructor() + ")");
    }

    private String getJSzoomOut()
    {
        return getJSinvoke("zoomOut()");
    }

    private String getJSzoomIn()
    {
        return getJSinvoke("zoomIn()");
    }
    
    private String getJSMarkerCluster()
    {
    	if(markerCluster != null)
    	{
    		
    		return markerCluster.getJSconstructor();
    	}
    	return "";
    }
    
    

    /**
     * Update state from a request to an AJAX target.
     * You need to call this method explictly if you want to have up-to-date values.
     */
    public void update()
    {
        // Attention: don't use setters as this will result in an endless
        // AJAX request loop
        IRequestParameters requestParameters = getRequest().getRequestParameters();
        bounds = GLatLngBounds.parse(requestParameters.getParameterValue("bounds").toString());
        center = GLatLng.parse(requestParameters.getParameterValue("center").toString());
        zoom = requestParameters.getParameterValue("zoom").toInt(zoom);
        String requestMapType = requestParameters.getParameterValue("currentMapType").toString();
        mapType = requestMapType != null ? GMapType.valueOf(requestParameters.getParameterValue("currentMapType").toString()) : mapType;
    }

    public void setOverlays(final List<GOverlay> overlays)
    {
        removeAllOverlays();
        for (final GOverlay overlay : overlays)
        {
            addOverlay(overlay);
        }
    }

    private static abstract class JSMethodBehavior extends Behavior
    {
        private static final long serialVersionUID = 1L;
        private final String attribute;

        public JSMethodBehavior(final String attribute)
        {
            this.attribute = attribute;
        }

        @Override
        public void onComponentTag(final Component component, final ComponentTag tag)
        {
            String invoke = getJSinvoke();

            if (attribute.equalsIgnoreCase("href"))
            {
                invoke = "javascript:" + invoke;
            }

            tag.put(attribute, invoke);
        }

        protected abstract String getJSinvoke();
    }

    public class ZoomOutBehavior extends JSMethodBehavior
    {
        private static final long serialVersionUID = 1L;

        public ZoomOutBehavior(final String event)
        {
            super(event);
        }

        @Override
        protected String getJSinvoke()
        {
            return getJSzoomOut();
        }
    }

    public class ZoomInBehavior extends JSMethodBehavior
    {
        private static final long serialVersionUID = 1L;

        public ZoomInBehavior(final String event)
        {
            super(event);
        }

        @Override
        protected String getJSinvoke()
        {
            return getJSzoomIn();
        }
    }

    public class PanDirectionBehavior extends JSMethodBehavior
    {
        private static final long serialVersionUID = 1L;
        private final int dx;
        private final int dy;

        public PanDirectionBehavior(final String event, final int dx, final int dy)
        {
            super(event);
            this.dx = dx;
            this.dy = dy;
        }

        @Override
        protected String getJSinvoke()
        {
            return getJSpanDirection(dx, dy);
        }
    }

    public class SetZoomBehavior extends JSMethodBehavior
    {
        private static final long serialVersionUID = 1L;
        private final int zoomBehavior;

        public SetZoomBehavior(final String event, final int zoom)
        {
            super(event);
            zoomBehavior = zoom;
        }

        @Override
        protected String getJSinvoke()
        {
            return getJSsetZoom(zoomBehavior);
        }
    }

    public class SetCenterBehavior extends JSMethodBehavior
    {
        private static final long serialVersionUID = 1L;
        private final GLatLng gLatLng;

        public SetCenterBehavior(final String event, final GLatLng gLatLng)
        {
            super(event);
            this.gLatLng = gLatLng;
        }

        @Override
        protected String getJSinvoke()
        {
            return getJSsetCenter(gLatLng);
        }
    }

    public class SetMapTypeBehavior extends JSMethodBehavior
    {
        private static final long serialVersionUID = 1L;
        private final GMapType mapTypeBehavior;

        public SetMapTypeBehavior(final String event, final GMapType mapType)
        {
            super(event);
            mapTypeBehavior = mapType;
        }

        @Override
        protected String getJSinvoke()
        {
            return mapTypeBehavior.getJSsetMapType(GMap.this);
        }
    }

    public class OverlayListener extends AbstractDefaultAjaxBehavior
    {
        private static final long serialVersionUID = 1L;

        @Override
        protected void respond(final AjaxRequestTarget target)
        {
            final Request request = RequestCycle.get().getRequest();

            final String overlayId = request.getRequestParameters().getParameterValue("overlay.overlayId").toString().replace("overlay", "");
            final String event = request.getRequestParameters().getParameterValue("overlay.event").toString();
            final GOverlay overlay = overlays.get(overlayId);
            if (overlay != null)
            {
                overlay.onEvent(target, GEvent.valueOf(event));
            }
        }

        public Object getJSinit()
        {
            return GMap.this.getJSinvoke("overlayListenerCallbackUrl = '" + this.getCallbackUrl() + "'");

        }
    }

	public boolean isFailSilently() {
>>>>>>> c02a4781
		return failSilently;
	}

	public void setFailSilently(boolean failSilently) {
		this.failSilently = failSilently;
	}
}
<|MERGE_RESOLUTION|>--- conflicted
+++ resolved
@@ -1,1979 +1,1137 @@
-/*
- *
- * ==============================================================================
- * Licensed under the Apache License, Version 2.0 (the "License"); you may not
- * use this file except in compliance with the License. You may obtain a copy of
- * the License at
- *
- * http://www.apache.org/licenses/LICENSE-2.0
- *
- * Unless required by applicable law or agreed to in writing, software
- * distributed under the License is distributed on an "AS IS" BASIS, WITHOUT
- * WARRANTIES OR CONDITIONS OF ANY KIND, either express or implied. See the
- * License for the specific language governing permissions and limitations under
- * the License.
- */
-package org.wicketstuff.gmap;
-
-import java.util.ArrayList;
-import java.util.Collections;
-import java.util.HashMap;
-import java.util.List;
-import java.util.Map;
-
-import org.apache.wicket.Component;
-import org.apache.wicket.ajax.AbstractDefaultAjaxBehavior;
-import org.apache.wicket.ajax.AjaxRequestTarget;
-import org.apache.wicket.behavior.Behavior;
-import org.apache.wicket.markup.ComponentTag;
-import org.apache.wicket.markup.head.IHeaderResponse;
-import org.apache.wicket.markup.head.OnDomReadyHeaderItem;
-import org.apache.wicket.markup.html.WebMarkupContainer;
-import org.apache.wicket.markup.html.panel.Panel;
-import org.apache.wicket.request.IRequestParameters;
-import org.apache.wicket.request.Request;
-import org.apache.wicket.request.cycle.RequestCycle;
-import org.apache.wicket.util.string.Strings;
-import org.slf4j.Logger;
-import org.slf4j.LoggerFactory;
-import org.wicketstuff.gmap.api.GEvent;
-import org.wicketstuff.gmap.api.GLatLng;
-import org.wicketstuff.gmap.api.GLatLngBounds;
-import org.wicketstuff.gmap.api.GMapType;
-import org.wicketstuff.gmap.api.GMarker;
-import org.wicketstuff.gmap.api.GMarkerOptions;
-import org.wicketstuff.gmap.api.GOverlay;
-import org.wicketstuff.gmap.api.GMarkerCluster;
-import org.wicketstuff.gmap.event.GEventListenerBehavior;
-
-/**
- * Wicket component to embed <a href="http://maps.google.com">Google Maps</a> into your pages.
- * <p>
- */
-public class GMap extends Panel implements GOverlayContainer
-{
-
-    /** log. */
-    private static final Logger log = LoggerFactory.getLogger(GMap.class);
-    private static final long serialVersionUID = 1L;
-    // Center is Palo Alto
-    private GLatLng center = new GLatLng(37.4419, -122.1419);
-    private boolean draggingEnabled = true;
-    private boolean doubleClickZoomEnabled = false;
-    private boolean scrollWheelZoomEnabled = false;
-    private boolean streetViewControlEnabled = false;
-    private boolean zoomControlEnabled = true;
-    private boolean mapTypeControlEnabled = true;
-    private boolean scaleControlEnabled = false;
-    private boolean panControlEnabled = true;
-    private GMapType mapType = GMapType.ROADMAP;
-    private int zoom = 13;
-    private int minZoom = 0;
-    private int maxZoom = 0;
-    private final Map<String, GOverlay> overlays = new HashMap<String, GOverlay>();
-    protected final WebMarkupContainer map;
-    private GLatLngBounds bounds;
-    private OverlayListener overlayListener = null;
-    private List<GLatLng> markersToShow = new ArrayList<GLatLng>();
-    
-    /**
-     * If set to true map loading will not produce any JavaScript errors in case
-     * google maps API cannot be found (e.g. no Internet connection)
-     */
-    private boolean failSilently = false;
-    private GMarkerCluster markerCluster;
-
-    /**
-     * Construct.
-     *
-     * Default the header contributor of the component will added and the gmap will be inited directly on rendering of the map.
-     *
-     * @param id wicket id
-     */
-    public GMap(final String id)
-    {
-        this(id, new GMapHeaderContributor());
-    }
-
-    public GMap(final String id, final boolean sensor)
-    {
-        this(id, new GMapHeaderContributor(sensor));
-    }
-
-    /**
-     * Construct.
-     *
-     * @param id
-     * @param headerContrib
-     */
-    public GMap(final String id, final GMapHeaderContributor headerContrib)
-    {
-        super(id);
-
-        if (headerContrib != null)
-        {
-            add(headerContrib);
-        }
-
-        map = new WebMarkupContainer("map");
-        map.setOutputMarkupId(true);
-        add(map);
-
-        overlayListener = getOverlayListener();
-        add(overlayListener);
-
-    }
-    
-    protected OverlayListener getOverlayListener()
-    {
-    	return new OverlayListener();
-    }
-
-    /**
-     * @return the markup-id of the container
-     */
-    public String getMapId()
-    {
-        return map.getMarkupId();
-    }
-
-    @Override
-    protected void onBeforeRender()
-    {
-        super.onBeforeRender();
-
-        if (getApplication().usesDevelopmentConfig()
-                && !getApplication().getMarkupSettings().getStripWicketTags())
-        {
-            log.warn("Application is in DEVELOPMENT mode && Wicket tags are not stripped,"
-                    + "Some Chrome Versions will not render the GMap."
-                    + " Change to DEPLOYMENT mode  || turn on Wicket tags stripping." + " See:"
-                    + " http://www.nabble.com/Gmap2-problem-with-Firefox-3.0-to18137475.html.");
-        }
-    }
-
-    @Override
-    public void renderHead(IHeaderResponse response)
-    {
-        response.render(OnDomReadyHeaderItem.forScript(getJSinit()));
-    }
-
-    /**
-     * Add an overlay.
-     *
-     * @see GOverlayContainer#addOverlay(GOverlay)
-     * @param overlay
-     * overlay to add
-     * @return This
-     */
-    @Override
-    public GMap addOverlay(final GOverlay overlay)
-    {
-        overlays.put(overlay.getId(), overlay);
-        overlay.setParent(this);
-
-        AjaxRequestTarget target = getRequestCycle().find(AjaxRequestTarget.class);
-        if (target != null && findPage() != null)
-        {
-            target.appendJavaScript(overlay.getJS());
-        }
-
-        return this;
-    }
-
-    /**
-     * Remove an overlay.
-     *
-     * @see GOverlayContainer#removeOverlay(GOverlay)
-     * @param overlay
-     * overlay to remove
-     * @return This
-     */
-    @Override
-    public GMap removeOverlay(final GOverlay overlay)
-    {
-        while (overlays.containsKey(overlay.getId()))
-        {
-            overlays.remove(overlay.getId());
-        }
-
-        AjaxRequestTarget target = RequestCycle.get().find(AjaxRequestTarget.class);
-        if (target != null && findPage() != null)
-        {
-            target.appendJavaScript(overlay.getJSremove());
-        }
-
-        overlay.setParent(null);
-
-        return this;
-    }
-
-    /**
-     * Clear all overlays.
-     *
-     * @see GOverlayContainer#removeAllOverlays()
-     * @return This
-     */
-    @Override
-    public GMap removeAllOverlays()
-    {
-        for (final GOverlay overlay : overlays.values())
-        {
-            overlay.setParent(null);
-        }
-        overlays.clear();
-        AjaxRequestTarget target = getRequestCycle().find(AjaxRequestTarget.class);
-        if (target != null && findPage() != null)
-        {
-            target.appendJavaScript(getJSinvoke("clearOverlays()"));
-        }
-        return this;
-    }
-
-    /**
-     * @see GOverlayContainer#getOverlays()
-     */
-    @Override
-    public List<GOverlay> getOverlays()
-    {
-        return Collections.unmodifiableList(new ArrayList<GOverlay>(overlays.values()));
-    }
-
-    public GLatLngBounds getBounds()
-    {
-        return bounds;
-    }
-    
-    public void setBounds(GLatLngBounds bounds) {
-		this.bounds = bounds;
-	}
-
-<<<<<<< HEAD
-	/**
-	 * Returns the script for triggering an event on map.
-	 *
-	 * @param event
-	 * @return
-	 */
-	public CharSequence getTriggerEventScript(String event)
-	{
-		return "Wicket.maps['" + getMapId() + "'].triggerEvent('" + event + "')";
-	}
-
-	/**
-	 * @return returns the script to make map re-paint after resize.
-	 */
-	public CharSequence getTriggerResizeScript()
-	{
-		return "Wicket.maps['" + getMapId() + "'].triggerResize();";
-	}
-
-	/**
-	 * Sets if dragging should be allowed or not.
-	 * 
-	 * @param enabled
-	 *            true if dragging should be allowed, false otherwise
-	 */
-	public void setDraggingEnabled(final boolean enabled)
-	{
-		if (this.draggingEnabled != enabled)
-		{
-			draggingEnabled = enabled;
-
-			AjaxRequestTarget target = getRequestCycle().find(AjaxRequestTarget.class);
-			if (target != null && findPage() != null)
-			{
-				target.appendJavaScript(getJSsetDraggingEnabled(enabled));
-			}
-		}
-	}
-
-	/**
-	 * Is dragging allowed? Enabled by default.
-	 *
-	 * @return true if it's allowed, false if not
-	 */
-	public boolean isDraggingEnabled()
-	{
-		return draggingEnabled;
-	}
-
-	/**
-	 * Sets if zooming-by-doubleclicking should be allowed or not.
-	 * 
-	 * @param enabled
-	 *            true if zooming-by-doubleclicking should be allowed, false otherwise
-	 */
-	public void setDoubleClickZoomEnabled(final boolean enabled)
-	{
-		if (this.doubleClickZoomEnabled != enabled)
-		{
-			doubleClickZoomEnabled = enabled;
-
-			AjaxRequestTarget target = RequestCycle.get().find(AjaxRequestTarget.class);
-			if (target != null && findPage() != null)
-			{
-				target.appendJavaScript(getJSsetDoubleClickZoomEnabled(enabled));
-			}
-		}
-	}
-
-	/**
-	 * Is the function zooming-by-doubleclick enabled? Disabled by default.
-	 *
-	 * @return true if enabled, false if disabled
-	 */
-	public boolean isDoubleClickZoomEnabled()
-	{
-		return doubleClickZoomEnabled;
-	}
-
-	/**
-	 * Sets if zooming-by-mousewheel should be allowed or not.
-	 * 
-	 * @param enabled
-	 *            true if zooming-by-mousewheel should be allowed, false otherwise
-	 */
-	public void setScrollWheelZoomEnabled(final boolean enabled)
-	{
-		if (this.scrollWheelZoomEnabled != enabled)
-		{
-			scrollWheelZoomEnabled = enabled;
-
-			AjaxRequestTarget target = getRequestCycle().find(AjaxRequestTarget.class);
-			if (target != null && findPage() != null)
-			{
-				target.appendJavaScript(getJSsetScrollWheelZoomEnabled(enabled));
-			}
-		}
-	}
-
-	/**
-	 * Is the function zooming-by-mousewheel enabled? Disabled by default.
-	 *
-	 * @return true if enabled, false if disabled
-	 */
-	public boolean isScrollWheelZoomEnabled()
-	{
-		return scrollWheelZoomEnabled;
-	}
-
-	/**
-	 * Is the StreetView control enabled? Disabled by default.
-	 *
-	 * @return true if enabled, false if disabled
-	 */
-	public boolean isStreetViewControlEnabled()
-	{
-		return streetViewControlEnabled;
-	}
-
-	/**
-	 * Sets if the StreeView control should be visible or not.
-	 * 
-	 * @param enabled
-	 *            true if StreetView should be allowed, false otherwise
-	 */
-	public void setStreetViewControlEnabled(boolean enabled)
-	{
-		if (this.streetViewControlEnabled != enabled)
-		{
-			streetViewControlEnabled = enabled;
-
-			AjaxRequestTarget target = getRequestCycle().find(AjaxRequestTarget.class);
-			if (target != null && findPage() != null)
-			{
-				target.appendJavaScript(getJSsetStreetViewControlEnabled(enabled));
-			}
-		}
-	}
-
-	/**
-	 * Is the zoom control enabled? Enabled by default.
-	 *
-	 * @return true if enabled, false if disabled
-	 */
-	public boolean isZoomControlEnabled()
-	{
-		return zoomControlEnabled;
-	}
-
-	/**
-	 * Sets if the zoom control should be visible or not.
-	 * 
-	 * @param enabled
-	 *            true if the zoom-control should be enabled, false otherwise
-	 */
-	public void setZoomControlEnabled(boolean enabled)
-	{
-		if (this.zoomControlEnabled != enabled)
-		{
-			this.zoomControlEnabled = enabled;
-
-			AjaxRequestTarget target = getRequestCycle().find(AjaxRequestTarget.class);
-			if (target != null && findPage() != null)
-			{
-				target.appendJavaScript(getJSsetZoomControlEnabled(enabled));
-			}
-		}
-	}
-
-	/**
-	 * Is the map type control enabled? Enabled by default.
-	 *
-	 * @return true if enabled, false if disabled
-	 */
-	public boolean isMapTypeControlEnabled()
-	{
-		return mapTypeControlEnabled;
-	}
-
-	/**
-	 * Sets if the map type control should be visible or not.
-	 * 
-	 * @param enabled
-	 *            true if you want the user to have the possibility to change the map type, false
-	 *            otherwise
-	 */
-	public void setMapTypeControlEnabled(boolean enabled)
-	{
-
-		if (this.mapTypeControlEnabled != enabled)
-		{
-			this.mapTypeControlEnabled = enabled;
-
-			AjaxRequestTarget target = getRequestCycle().find(AjaxRequestTarget.class);
-			if (target != null && findPage() != null)
-			{
-				target.appendJavaScript(getJSsetMapTypeControlEnabled(enabled));
-			}
-		}
-	}
-
-	/**
-	 * Is the scale control enabled? Disabled by default.
-	 *
-	 * @return true if enabled, false if disabled
-	 */
-	public boolean isScaleControlEnabled()
-	{
-		return scaleControlEnabled;
-	}
-
-	/**
-	 * Sets if the scale control should be visible or not.
-	 * 
-	 * @param enabled
-	 *            true if the scale-control should be enabled, false otherwise
-	 */
-	public void setScaleControlEnabled(boolean enabled)
-	{
-		if (this.scaleControlEnabled != enabled)
-		{
-			this.scaleControlEnabled = enabled;
-
-			AjaxRequestTarget target = getRequestCycle().find(AjaxRequestTarget.class);
-			if (target != null && findPage() != null)
-			{
-				target.appendJavaScript(getJSsetScaleControlEnabled(enabled));
-			}
-		}
-	}
-
-	/**
-	 * Is the pan control enabled? Enabled by default.
-	 *
-	 * @return true if enabled, false if disabled
-	 */
-	public boolean isPanControlEnabled()
-	{
-		return panControlEnabled;
-	}
-
-	/**
-	 * Sets if the pan control should be visible or not.
-	 * 
-	 * @param enabled
-	 *            true if the pan-control should be enabled, false otherwise
-	 */
-	public void setPanControlEnabled(boolean enabled)
-	{
-		if (this.panControlEnabled != enabled)
-		{
-			this.panControlEnabled = enabled;
-
-			AjaxRequestTarget target = getRequestCycle().find(AjaxRequestTarget.class);
-			if (target != null && findPage() != null)
-			{
-				target.appendJavaScript(getJSsetPanControlEnabled(enabled));
-			}
-		}
-	}
-
-	/**
-	 * @return the current map type.
-	 * @see GMapType
-	 */
-	public GMapType getMapType()
-	{
-		return mapType;
-	}
-
-	/**
-	 * Sets the map type which should be used.
-	 * 
-	 * @param mapType
-	 *            the map type
-	 * @see GMapType
-	 */
-	public void setMapType(final GMapType mapType)
-	{
-		if (this.mapType != mapType)
-		{
-			this.mapType = mapType;
-
-			AjaxRequestTarget target = RequestCycle.get().find(AjaxRequestTarget.class);
-			if (target != null && findPage() != null)
-			{
-				target.appendJavaScript(mapType.getJSsetMapType(GMap.this));
-			}
-		}
-	}
-
-	/**
-	 * @return the current zoom level
-	 */
-	public int getZoom()
-	{
-		return zoom;
-	}
-
-	/**
-	 * @return the minZoom level
-	 */
-	public int getMinZoom()
-	{
-		return minZoom;
-	}
-
-	/**
-	 * @return the maxZoom level
-	 */
-	public int getMaxZoom()
-	{
-		return maxZoom;
-	}
-
-	/**
-	 * Sets a new zoom level.
-	 * 
-	 * @param level
-	 *            the new zoom level
-	 */
-	public void setZoom(final int level)
-	{
-		if (this.zoom != level)
-		{
-			this.zoom = level;
-
-			AjaxRequestTarget target = getRequestCycle().find(AjaxRequestTarget.class);
-			if (target != null && findPage() != null)
-			{
-				target.appendJavaScript(getJSsetZoom(zoom));
-			}
-		}
-	}
-
-	/**
-	 * Sets a new minZoom limit.
-	 * 
-	 * @param level
-	 *            the new minZoom level
-	 */
-	public void setMinZoom(final int level)
-	{
-		if (this.minZoom != level)
-		{
-			this.minZoom = level >= 0 ? level : 0;
-
-			AjaxRequestTarget target = getRequestCycle().find(AjaxRequestTarget.class);
-			if (target != null && findPage() != null)
-			{
-				target.appendJavaScript(getJSsetMinZoom(minZoom));
-			}
-		}
-	}
-
-	/**
-	 * Sets a new maxZoom limit.
-	 * 
-	 * @param level
-	 *            the new maxZoom level
-	 */
-	public void setMaxZoom(final int level)
-	{
-		if (this.maxZoom != level)
-		{
-			this.maxZoom = level >= 0 ? level : 0;
-
-			AjaxRequestTarget target = getRequestCycle().find(AjaxRequestTarget.class);
-			if (target != null && findPage() != null)
-			{
-				target.appendJavaScript(getJSsetMaxZoom(maxZoom));
-			}
-		}
-	}
-
-	/**
-	 * @return the current center point
-	 */
-	public GLatLng getCenter()
-	{
-		return center;
-	}
-
-	/**
-	 * Set the center.
-	 *
-	 * @param center
-	 *            center to set
-	 */
-	public void setCenter(final GLatLng center)
-	{
-		if (!this.center.equals(center))
-		{
-			this.center = center;
-
-			AjaxRequestTarget target = RequestCycle.get().find(AjaxRequestTarget.class);
-			if (target != null && findPage() != null)
-			{
-				target.appendJavaScript(getJSsetCenter(center));
-			}
-		}
-	}
-
-	/**
-	 * Changes the center point of the map to the given point. If the point is already visible in
-	 * the current map view, change the center in a smooth animation.
-	 *
-	 * @param center
-	 *            the new center of the map
-	 */
-	public void panTo(final GLatLng center)
-	{
-		if (!this.center.equals(center))
-		{
-			this.center = center;
-
-			AjaxRequestTarget target = getRequestCycle().find(AjaxRequestTarget.class);
-			if (target != null && findPage() != null)
-			{
-				target.appendJavaScript(getJSpanTo(center));
-			}
-		}
-	}
-
-	public void setMarkerCluster(GMarkerCluster markerCluster)
-	{
-		if (markerCluster == null)
-			throw new IllegalArgumentException("GMarkerCluster argument should not be null.");
-		this.markerCluster = markerCluster;
-		if (getBehaviors(GMapMarkerClustererHeaderContributor.class).isEmpty())
-		{
-			add(new GMapMarkerClustererHeaderContributor());
-		}
-	}
-
-	public boolean isMarkerClusterEnabled()
-	{
-		return markerCluster != null;
-	}
-
-	/**
-	 * Generates the JavaScript used to instantiate this GMap3 as an JavaScript class on the client
-	 * side.
-	 *
-	 * @return The generated JavaScript
-	 */
-	public String getJSinit()
-	{
-		final StringBuilder js = new StringBuilder("new WicketMap('" + getMapId() + "', " +
-			isFailSilently() + ");\n");
-
-		js.append(getJSinvoke("clearOverlays()"));
-		js.append(overlayListener.getJSinit());
-		js.append(getJSsetCenter(getCenter()));
-		js.append(getJSsetZoom(getZoom()));
-		js.append(getJSsetMinZoom(getMinZoom()));
-		js.append(getJSsetMaxZoom(getMaxZoom()));
-		js.append(getJSfitBounds());
-		js.append(getJSsetDraggingEnabled(draggingEnabled));
-		js.append(getJSsetDoubleClickZoomEnabled(doubleClickZoomEnabled));
-		js.append(getJSsetScrollWheelZoomEnabled(scrollWheelZoomEnabled));
-		js.append(getJSsetStreetViewControlEnabled(streetViewControlEnabled));
-		js.append(getJSsetZoomControlEnabled(zoomControlEnabled));
-		js.append(getJSsetScaleControlEnabled(scaleControlEnabled));
-		js.append(getJSsetMapTypeControlEnabled(mapTypeControlEnabled));
-		js.append(getJSsetPanControlEnabled(panControlEnabled));
-		js.append(getJSFitMarkers());
-		js.append(mapType.getJSsetMapType(this));
-
-		// Add the overlays.
-		for (final GOverlay overlay : overlays.values())
-		{
-			js.append(overlay.getJS());
-		}
-		for (final Object behavior : getBehaviors(GEventListenerBehavior.class))
-		{
-			js.append(((GEventListenerBehavior)behavior).getJSaddListener());
-		}
-
-		js.append(getJSMarkerCluster());
-
-		return js.toString();
-	}
-
-	/**
-	 * Convenience method for generating a JavaScript call on this GMap with the given invocation.
-	 *
-	 * @param invocation
-	 *            The JavaScript call to invoke on this GMap.
-	 * @return The generated JavaScript.
-	 */
-	public String getJSinvoke(final String invocation)
-	{
-		return getJsReference() + "." + invocation + ";\n";
-	}
-
-	/**
-	 * Build a reference in JS-Scope.
-	 */
-	public String getJsReference()
-	{
-		return "Wicket.maps['" + getMapId() + "']";
-	}
-
-	/**
-	 * @see #fitMarkers(List, boolean, double)
-	 */
-	public void fitMarkers(final List<GLatLng> markersToShow)
-	{
-		fitMarkers(markersToShow, false, 0.0);
-	}
-
-	/**
-	 * @see #fitMarkers(List, boolean, double)
-	 */
-	public void fitMarkers(final List<GLatLng> markersToShow, final boolean showMarkersForPoints)
-	{
-		fitMarkers(markersToShow, showMarkersForPoints, 0.0);
-	}
-
-	/**
-	 * <p>
-	 * Makes the map zoom out and centre around all the GLatLng points in markersToShow.
-	 * <p>
-	 * Big ups to Doug Leeper for the code.
-	 *
-	 * @see <a href= "http://www.nabble.com/Re%3A-initial-GMap2-bounds-question-p19886673.html"
-	 *      >Doug's Nabble post</a>
-	 * @param markersToShow
-	 *            the points to centre around.
-	 * @param showMarkersForPoints
-	 *            if true, will also add basic markers to the map for each point focused on. Just a
-	 *            simple convenience method - you will probably want to turn this off so that you
-	 *            can show more information with each marker when clicked etc.
-	 */
-	public void fitMarkers(final List<GLatLng> markersToShow, final boolean showMarkersForPoints,
-		final double zoomAdjustment)
-	{
-		this.markersToShow = markersToShow;
-
-		// show the markers
-		if (showMarkersForPoints)
-		{
-			for (final GLatLng location : markersToShow)
-			{
-				this.addOverlay(new GMarker(new GMarkerOptions(this, location)));
-			}
-		}
-	}
-
-	private String getJSFitMarkers()
-	{
-		if (markersToShow.isEmpty())
-		{
-			return "";
-		}
-
-		final StringBuilder buf = new StringBuilder();
-		buf.append("var bounds = new google.maps.LatLngBounds();\n");
-		// Ask google maps to keep extending the bounds to include each point
-		for (final GLatLng point : markersToShow)
-		{
-			buf.append("bounds.extend( ").append(point.getJSconstructor()).append(" );\n");
-		}
-
-		buf.append(getJSinvoke("fitBounds(bounds)"));
-		buf.append(getJSinvoke("panToBounds(bounds)"));
-
-		return buf.toString();
-	}
-
-	private String getJSsetDraggingEnabled(final boolean enabled)
-	{
-		return getJSinvoke("setDraggingEnabled(" + enabled + ")");
-	}
-
-	private String getJSsetDoubleClickZoomEnabled(final boolean enabled)
-	{
-		return getJSinvoke("setDoubleClickZoomEnabled(" + enabled + ")");
-	}
-
-	private String getJSsetScrollWheelZoomEnabled(final boolean enabled)
-	{
-		return getJSinvoke("setScrollWheelZoomEnabled(" + enabled + ")");
-	}
-
-	private String getJSsetStreetViewControlEnabled(final boolean enabled)
-	{
-		return getJSinvoke("setStreetViewControlEnabled(" + enabled + ")");
-	}
-
-	private String getJSsetZoomControlEnabled(final boolean enabled)
-	{
-		return getJSinvoke("setZoomControlEnabled(" + enabled + ")");
-	}
-
-	/**
-=======
-    /**
-     * Returns the script for triggering an event on map.
-     *
-     * @param event
-     * @return
-     */
-    public CharSequence getTriggerEventScript(String event) {
-		return "Wicket.maps['"+getMapId()+ "'].triggerEvent('"+event+"')";
-	}
-
-    /**
-     * @return returns the script to make map re-paint after resize.
-     */
-	public CharSequence getTriggerResizeScript() {
-		return "Wicket.maps['"+getMapId()+ "'].triggerResize();";
-	}
-
-    /**
-     * Sets if dragging should be allowed or not.
-     * @param enabled true if dragging should be allowed, false otherwise
-     */
-    public void setDraggingEnabled(final boolean enabled)
-    {
-        if (this.draggingEnabled != enabled)
-        {
-            draggingEnabled = enabled;
-
-            AjaxRequestTarget target = getRequestCycle().find(AjaxRequestTarget.class);
-            if (target != null && findPage() != null)
-            {
-                target.appendJavaScript(getJSsetDraggingEnabled(enabled));
-            }
-        }
-    }
-
-    /**
-     * Is dragging allowed? Enabled by default.
-     *
-     * @return true if it's allowed, false if not
-     */
-    public boolean isDraggingEnabled()
-    {
-        return draggingEnabled;
-    }
-
-    /**
-     * Sets if zooming-by-doubleclicking should be allowed or not.
-     * @param enabled true if zooming-by-doubleclicking should be allowed, false otherwise
-     */
-    public void setDoubleClickZoomEnabled(final boolean enabled)
-    {
-        if (this.doubleClickZoomEnabled != enabled)
-        {
-            doubleClickZoomEnabled = enabled;
-
-            AjaxRequestTarget target = RequestCycle.get().find(AjaxRequestTarget.class);
-            if (target != null && findPage() != null)
-            {
-                target.appendJavaScript(getJSsetDoubleClickZoomEnabled(enabled));
-            }
-        }
-    }
-
-    /**
-     * Is the function zooming-by-doubleclick enabled?
-     * Disabled by default.
-     *
-     * @return true if enabled, false if disabled
-     */
-    public boolean isDoubleClickZoomEnabled()
-    {
-        return doubleClickZoomEnabled;
-    }
-
-    /**
-     * Sets if zooming-by-mousewheel should be allowed or not.
-     * @param enabled true if zooming-by-mousewheel should be allowed, false otherwise
-     */
-    public void setScrollWheelZoomEnabled(final boolean enabled)
-    {
-        if (this.scrollWheelZoomEnabled != enabled)
-        {
-            scrollWheelZoomEnabled = enabled;
-
-            AjaxRequestTarget target = getRequestCycle().find(AjaxRequestTarget.class);
-            if (target != null && findPage() != null)
-            {
-                target.appendJavaScript(getJSsetScrollWheelZoomEnabled(enabled));
-            }
-        }
-    }
-
-    /**
-     * Is the function zooming-by-mousewheel enabled?
-     * Disabled by default.
-     *
-     * @return true if enabled, false if disabled
-     */
-    public boolean isScrollWheelZoomEnabled()
-    {
-        return scrollWheelZoomEnabled;
-    }
-
-    /**
-     * Is the StreetView control enabled?
-     * Disabled by default.
-     *
-     * @return true if enabled, false if disabled
-     */
-    public boolean isStreetViewControlEnabled()
-    {
-        return streetViewControlEnabled;
-    }
-
-    /**
-     * Sets if the StreeView control should be visible or not.
-     * @param enabled true if StreetView should be allowed, false otherwise
-     */
-    public void setStreetViewControlEnabled(boolean enabled)
-    {
-        if (this.streetViewControlEnabled != enabled)
-        {
-            streetViewControlEnabled = enabled;
-
-            AjaxRequestTarget target = getRequestCycle().find(AjaxRequestTarget.class);
-            if (target != null && findPage() != null)
-            {
-                target.appendJavaScript(getJSsetStreetViewControlEnabled(enabled));
-            }
-        }
-    }
-
-    /**
-     * Is the zoom control enabled?
-     * Enabled by default.
-     *
-     * @return true if enabled, false if disabled
-     */
-    public boolean isZoomControlEnabled()
-    {
-        return zoomControlEnabled;
-    }
-
-    /**
-     * Sets if the zoom control should be visible or not.
-     * @param enabled true if the zoom-control should be enabled, false otherwise
-     */
-    public void setZoomControlEnabled(boolean enabled)
-    {
-        if (this.zoomControlEnabled != enabled)
-        {
-            this.zoomControlEnabled = enabled;
-
-            AjaxRequestTarget target = getRequestCycle().find(AjaxRequestTarget.class);
-            if (target != null && findPage() != null)
-            {
-                target.appendJavaScript(getJSsetZoomControlEnabled(enabled));
-            }
-        }
-    }
-
-    /**
-     * Is the map type control enabled?
-     * Enabled by default.
-     *
-     * @return true if enabled, false if disabled
-     */
-    public boolean isMapTypeControlEnabled()
-    {
-        return mapTypeControlEnabled;
-    }
-
-    /**
-     * Sets if the map type control should be visible or not.
-     * @param enabled true if you want the user to have the possibility to
-     * change the map type, false otherwise
-     */
-    public void setMapTypeControlEnabled(boolean enabled)
-    {
-
-        if (this.mapTypeControlEnabled != enabled)
-        {
-            this.mapTypeControlEnabled = enabled;
-
-            AjaxRequestTarget target = getRequestCycle().find(AjaxRequestTarget.class);
-            if (target != null && findPage() != null)
-            {
-                target.appendJavaScript(getJSsetMapTypeControlEnabled(enabled));
-            }
-        }
-    }
-
-    /**
-     * Is the scale control enabled?
-     * Disabled by default.
-     *
-     * @return true if enabled, false if disabled
-     */
-    public boolean isScaleControlEnabled()
-    {
-        return scaleControlEnabled;
-    }
-
-    /**
-     * Sets if the scale control should be visible or not.
-     * @param enabled true if the scale-control should be enabled, false otherwise
-     */
-    public void setScaleControlEnabled(boolean enabled)
-    {
-        if (this.scaleControlEnabled != enabled)
-        {
-            this.scaleControlEnabled = enabled;
-
-            AjaxRequestTarget target = getRequestCycle().find(AjaxRequestTarget.class);
-            if (target != null && findPage() != null)
-            {
-                target.appendJavaScript(getJSsetScaleControlEnabled(enabled));
-            }
-        }
-    }
-
-    /**
-     * Is the pan control enabled?
-     * Enabled by default.
-     *
-     * @return true if enabled, false if disabled
-     */
-    public boolean isPanControlEnabled()
-    {
-        return panControlEnabled;
-    }
-
-    /**
-     * Sets if the pan control should be visible or not.
-     * @param enabled true if the pan-control should be enabled, false otherwise
-     */
-    public void setPanControlEnabled(boolean enabled)
-    {
-        if (this.panControlEnabled != enabled)
-        {
-            this.panControlEnabled = enabled;
-
-            AjaxRequestTarget target = getRequestCycle().find(AjaxRequestTarget.class);
-            if (target != null && findPage() != null)
-            {
-                target.appendJavaScript(getJSsetPanControlEnabled(enabled));
-            }
-        }
-    }
-
-    /**
-     * @return the current map type.
-     * @see GMapType
-     */
-    public GMapType getMapType()
-    {
-        return mapType;
-    }
-
-    /**
-     * Sets the map type which should be used.
-     * @param mapType the map type
-     * @see GMapType
-     */
-    public void setMapType(final GMapType mapType)
-    {
-        if (this.mapType != mapType)
-        {
-            this.mapType = mapType;
-
-            AjaxRequestTarget target = RequestCycle.get().find(AjaxRequestTarget.class);
-            if (target != null && findPage() != null)
-            {
-                target.appendJavaScript(mapType.getJSsetMapType(GMap.this));
-            }
-        }
-    }
-
-    /**
-     * @return the current zoom level
-     */
-    public int getZoom()
-    {
-        return zoom;
-    }
-	
-    /**
-     * @return the minZoom level
-     */
-    public int getMinZoom()
-    {
-        return minZoom;
-    }
-	
-    /**
-     * @return the maxZoom level
-     */
-    public int getMaxZoom()
-    {
-        return maxZoom;
-    }
-
-    /**
-     * Sets a new zoom level.
-     * @param level the new zoom level
-     */
-    public void setZoom(final int level)
-    {
-        if (this.zoom != level)
-        {
-            this.zoom = level;
-
-            AjaxRequestTarget target = getRequestCycle().find(AjaxRequestTarget.class);
-            if (target != null && findPage() != null)
-            {
-                target.appendJavaScript(getJSsetZoom(zoom));
-            }
-        }
-    }
-	
-    /**
-     * Sets a new minZoom limit.
-     * @param level the new minZoom level
-     */
-    public void setMinZoom(final int level)
-    {
-        if (this.minZoom != level)
-        {
-            this.minZoom = level >= 0 ? level : 0;
-
-            AjaxRequestTarget target = getRequestCycle().find(AjaxRequestTarget.class);
-            if (target != null && findPage() != null)
-            {
-                target.appendJavaScript(getJSsetMinZoom(minZoom));
-            }
-        }
-    }
-	
-    /**
-     * Sets a new maxZoom limit.
-     * @param level the new maxZoom level
-     */
-    public void setMaxZoom(final int level)
-    {
-        if (this.maxZoom != level)
-        {
-            this.maxZoom = level >= 0 ? level : 0;
-
-            AjaxRequestTarget target = getRequestCycle().find(AjaxRequestTarget.class);
-            if (target != null && findPage() != null)
-            {
-                target.appendJavaScript(getJSsetMaxZoom(maxZoom));
-            }
-        }
-    }
-
-    /**
-     * @return the current center point
-     */
-    public GLatLng getCenter()
-    {
-        return center;
-    }
-
-    /**
-     * Set the center.
-     *
-     * @param center
-     * center to set
-     */
-    public void setCenter(final GLatLng center)
-    {
-        if (!this.center.equals(center))
-        {
-            this.center = center;
-
-            AjaxRequestTarget target = RequestCycle.get().find(AjaxRequestTarget.class);
-            if (target != null && findPage() != null)
-            {
-                target.appendJavaScript(getJSsetCenter(center));
-            }
-        }
-    }
-
-    /**
-     * Changes the center point of the map to the given point. If the point is already visible in the current map view,
-     * change the center in a smooth animation.
-     *
-     * @param center
-     * the new center of the map
-     */
-    public void panTo(final GLatLng center)
-    {
-        if (!this.center.equals(center))
-        {
-            this.center = center;
-
-            AjaxRequestTarget target = getRequestCycle().find(AjaxRequestTarget.class);
-            if (target != null && findPage() != null)
-            {
-                target.appendJavaScript(getJSpanTo(center));
-            }
-        }
-    }
-    
-    public void setMarkerCluster(GMarkerCluster markerCluster)
-    {
-        if(markerCluster == null)
-            throw new IllegalArgumentException("GMarkerCluster argument should not be null.");
-        this.markerCluster = markerCluster;
-        if (getBehaviors(GMapMarkerClustererHeaderContributor.class).isEmpty()) 
-        {
-            add(new GMapMarkerClustererHeaderContributor());
-        }
-    }
-
-    public boolean isMarkerClusterEnabled()
-    {
-        return markerCluster != null;
-    }
-    
-    /**
-     * Generates the JavaScript used to instantiate this GMap3 as an JavaScript class on the client side.
-     *
-     * @return The generated JavaScript
-     */
-    public String getJSinit()
-    {
-        final StringBuilder js = new StringBuilder("new WicketMap('" + getMapId() + "', "+isFailSilently() +");\n");
-
-        js.append(getJSinvoke("clearOverlays()"));
-        js.append(overlayListener.getJSinit());
-        js.append(getJSsetCenter(getCenter()));
-        js.append(getJSsetZoom(getZoom()));
-        js.append(getJSsetMinZoom(getMinZoom()));
-        js.append(getJSsetMaxZoom(getMaxZoom()));
-    	js.append(getJSfitBounds());
-        js.append(getJSsetDraggingEnabled(draggingEnabled));
-        js.append(getJSsetDoubleClickZoomEnabled(doubleClickZoomEnabled));
-        js.append(getJSsetScrollWheelZoomEnabled(scrollWheelZoomEnabled));
-        js.append(getJSsetStreetViewControlEnabled(streetViewControlEnabled));
-        js.append(getJSsetZoomControlEnabled(zoomControlEnabled));
-        js.append(getJSsetScaleControlEnabled(scaleControlEnabled));
-        js.append(getJSsetMapTypeControlEnabled(mapTypeControlEnabled));
-        js.append(getJSsetPanControlEnabled(panControlEnabled));
-        js.append(getJSFitMarkers());
-        js.append(mapType.getJSsetMapType(this));
-
-        // Add the overlays.
-        for (final GOverlay overlay : overlays.values())
-        {
-            js.append(overlay.getJS());
-        }
-        for (final Object behavior : getBehaviors(GEventListenerBehavior.class))
-        {
-            js.append(((GEventListenerBehavior) behavior).getJSaddListener());
-        }
-        
-        js.append(getJSMarkerCluster());
-
-        return js.toString();
-    }
-
-    /**
-     * Convenience method for generating a JavaScript call on this GMap with the given invocation.
-     *
-     * @param invocation
-     * The JavaScript call to invoke on this GMap.
-     * @return The generated JavaScript.
-     */
-    public String getJSinvoke(final String invocation)
-    {
-        return getJsReference() + "." + invocation + ";\n";
-    }
-
-    /**
-     * Build a reference in JS-Scope.
-     */
-    public String getJsReference()
-    {
-        return "Wicket.maps['" + getMapId() + "']";
-    }
-
-    /**
-     * @see #fitMarkers(List, boolean, double)
-     */
-    public void fitMarkers(final List<GLatLng> markersToShow)
-    {
-        fitMarkers(markersToShow, false, 0.0);
-    }
-
-    /**
-     * @see #fitMarkers(List, boolean, double)
-     */
-    public void fitMarkers(final List<GLatLng> markersToShow, final boolean showMarkersForPoints)
-    {
-        fitMarkers(markersToShow, showMarkersForPoints, 0.0);
-    }
-
-    /**
-     * <p>
-     * Makes the map zoom out and centre around all the GLatLng points in markersToShow.
-     * <p>
-     * Big ups to Doug Leeper for the code.
-     *
-     * @see <a href= "http://www.nabble.com/Re%3A-initial-GMap2-bounds-question-p19886673.html" >Doug's Nabble post</a>
-     * @param markersToShow
-     * the points to centre around.
-     * @param showMarkersForPoints
-     * if true, will also add basic markers to the map for each point focused on. Just a simple convenience
-     * method - you will probably want to turn this off so that you can show more information with each
-     * marker when clicked etc.
-     */
-    public void fitMarkers(final List<GLatLng> markersToShow, final boolean showMarkersForPoints,
-            final double zoomAdjustment)
-    {
-        this.markersToShow = markersToShow;
-        
-        // show the markers
-        if (showMarkersForPoints)
-        {
-            for (final GLatLng location : markersToShow)
-            {
-                this.addOverlay(new GMarker(new GMarkerOptions(this, location)));
-            }
-        }
-    }
-    
-    private String getJSFitMarkers() {
-        if (markersToShow.isEmpty())
-        {
-            return "";
-        }
-        
-        final StringBuilder buf = new StringBuilder();
-        buf.append("var bounds = new google.maps.LatLngBounds();\n");
-        // Ask google maps to keep extending the bounds to include each point
-        for (final GLatLng point : markersToShow)
-        {
-            buf.append("bounds.extend( ").append(point.getJSconstructor()).append(" );\n");
-        }
-        
-        buf.append(getJSinvoke("fitBounds(bounds)"));
-        buf.append(getJSinvoke("panToBounds(bounds)"));
-        
-        return buf.toString();
-    }
-    
-    private String getJSsetDraggingEnabled(final boolean enabled)
-    {
-        return getJSinvoke("setDraggingEnabled(" + enabled + ")");
-    }
-
-    private String getJSsetDoubleClickZoomEnabled(final boolean enabled)
-    {
-        return getJSinvoke("setDoubleClickZoomEnabled(" + enabled + ")");
-    }
-
-    private String getJSsetScrollWheelZoomEnabled(final boolean enabled)
-    {
-        return getJSinvoke("setScrollWheelZoomEnabled(" + enabled + ")");
-    }
-
-    private String getJSsetStreetViewControlEnabled(final boolean enabled)
-    {
-        return getJSinvoke("setStreetViewControlEnabled(" + enabled + ")");
-    }
-
-    private String getJSsetZoomControlEnabled(final boolean enabled)
-    {
-        return getJSinvoke("setZoomControlEnabled(" + enabled + ")");
-    }
-    
-    /**
->>>>>>> c02a4781
-	 * Build the JavaScript for fitBounds() with the bounds property
-	 * 
-	 * @return JavaScript for the fitBounds-Function
-	 */
-<<<<<<< HEAD
-	private String getJSfitBounds()
-	{
-		if (null == bounds || Strings.isEmpty(bounds.getJSconstructor()))
-		{
-=======
-	private String getJSfitBounds() {
-		if (null == bounds || Strings.isEmpty(bounds.getJSconstructor())) {
->>>>>>> c02a4781
-			return "";
-		} // else
-		return getJSinvoke("fitBounds(" + bounds.getJSconstructor() + ")");
-	}
-
-<<<<<<< HEAD
-	private String getJSsetScaleControlEnabled(final boolean enabled)
-	{
-		return getJSinvoke("setScaleControlEnabled(" + enabled + ")");
-	}
-
-	private String getJSsetMapTypeControlEnabled(final boolean enabled)
-	{
-		return getJSinvoke("setMapTypeControlEnabled(" + enabled + ")");
-	}
-
-	private String getJSsetPanControlEnabled(final boolean enabled)
-	{
-		return getJSinvoke("setPanControlEnabled(" + enabled + ")");
-	}
-
-	private String getJSsetZoom(final int zoom)
-	{
-		return getJSinvoke("setZoom(" + zoom + ")");
-	}
-
-	private String getJSsetMinZoom(final int minZoom)
-	{
-		return getJSinvoke("setMinZoom(" + minZoom + ")");
-	}
-
-	private String getJSsetMaxZoom(final int maxZoom)
-	{
-		return getJSinvoke("setMaxZoom(" + maxZoom + ")");
-	}
-
-	private String getJSsetCenter(final GLatLng center)
-	{
-		if (center != null)
-		{
-			if (!failSilently)
-			{
-				return getJSinvoke("setCenter(" + center.getJSconstructor() + ")");
-			}
-			else
-			{
-				return getJSinvoke("setCenterFailSafe(" + center.getArguments() + ")");
-			}
-		}
-		return "";
-	}
-
-	private String getJSpanDirection(final int dx, final int dy)
-	{
-		return getJSinvoke("panDirection(" + dx + "," + dy + ")");
-	}
-
-	private String getJSpanTo(final GLatLng center)
-	{
-		return getJSinvoke("panTo(" + center.getJSconstructor() + ")");
-	}
-
-	private String getJSzoomOut()
-	{
-		return getJSinvoke("zoomOut()");
-	}
-
-	private String getJSzoomIn()
-	{
-		return getJSinvoke("zoomIn()");
-	}
-
-	private String getJSMarkerCluster()
-	{
-		if (markerCluster != null)
-		{
-
-			return markerCluster.getJSconstructor();
-		}
-		return "";
-	}
-
-
-	/**
-	 * Update state from a request to an AJAX target. You need to call this method explictly if you
-	 * want to have up-to-date values.
-	 */
-	public void update()
-	{
-		// Attention: don't use setters as this will result in an endless
-		// AJAX request loop
-		IRequestParameters requestParameters = getRequest().getRequestParameters();
-		bounds = GLatLngBounds.parse(requestParameters.getParameterValue("bounds").toString());
-		center = GLatLng.parse(requestParameters.getParameterValue("center").toString());
-		zoom = requestParameters.getParameterValue("zoom").toInt(zoom);
-		String requestMapType = requestParameters.getParameterValue("currentMapType").toString();
-		mapType = requestMapType != null ? GMapType.valueOf(requestParameters.getParameterValue(
-			"currentMapType").toString()) : mapType;
-	}
-
-	public void setOverlays(final List<GOverlay> overlays)
-	{
-		removeAllOverlays();
-		for (final GOverlay overlay : overlays)
-		{
-			addOverlay(overlay);
-		}
-	}
-
-	private static abstract class JSMethodBehavior extends Behavior
-	{
-		private static final long serialVersionUID = 1L;
-		private final String attribute;
-
-		public JSMethodBehavior(final String attribute)
-		{
-			this.attribute = attribute;
-		}
-
-		@Override
-		public void onComponentTag(final Component component, final ComponentTag tag)
-		{
-			String invoke = getJSinvoke();
-
-			if (attribute.equalsIgnoreCase("href"))
-			{
-				invoke = "javascript:" + invoke;
-			}
-
-			tag.put(attribute, invoke);
-		}
-
-		protected abstract String getJSinvoke();
-	}
-
-	public class ZoomOutBehavior extends JSMethodBehavior
-	{
-		private static final long serialVersionUID = 1L;
-
-		public ZoomOutBehavior(final String event)
-		{
-			super(event);
-		}
-
-		@Override
-		protected String getJSinvoke()
-		{
-			return getJSzoomOut();
-		}
-	}
-
-	public class ZoomInBehavior extends JSMethodBehavior
-	{
-		private static final long serialVersionUID = 1L;
-
-		public ZoomInBehavior(final String event)
-		{
-			super(event);
-		}
-
-		@Override
-		protected String getJSinvoke()
-		{
-			return getJSzoomIn();
-		}
-	}
-
-	public class PanDirectionBehavior extends JSMethodBehavior
-	{
-		private static final long serialVersionUID = 1L;
-		private final int dx;
-		private final int dy;
-
-		public PanDirectionBehavior(final String event, final int dx, final int dy)
-		{
-			super(event);
-			this.dx = dx;
-			this.dy = dy;
-		}
-
-		@Override
-		protected String getJSinvoke()
-		{
-			return getJSpanDirection(dx, dy);
-		}
-	}
-
-	public class SetZoomBehavior extends JSMethodBehavior
-	{
-		private static final long serialVersionUID = 1L;
-		private final int zoomBehavior;
-
-		public SetZoomBehavior(final String event, final int zoom)
-		{
-			super(event);
-			zoomBehavior = zoom;
-		}
-
-		@Override
-		protected String getJSinvoke()
-		{
-			return getJSsetZoom(zoomBehavior);
-		}
-	}
-
-	public class SetCenterBehavior extends JSMethodBehavior
-	{
-		private static final long serialVersionUID = 1L;
-		private final GLatLng gLatLng;
-
-		public SetCenterBehavior(final String event, final GLatLng gLatLng)
-		{
-			super(event);
-			this.gLatLng = gLatLng;
-		}
-
-		@Override
-		protected String getJSinvoke()
-		{
-			return getJSsetCenter(gLatLng);
-		}
-	}
-
-	public class SetMapTypeBehavior extends JSMethodBehavior
-	{
-		private static final long serialVersionUID = 1L;
-		private final GMapType mapTypeBehavior;
-
-		public SetMapTypeBehavior(final String event, final GMapType mapType)
-		{
-			super(event);
-			mapTypeBehavior = mapType;
-		}
-
-		@Override
-		protected String getJSinvoke()
-		{
-			return mapTypeBehavior.getJSsetMapType(GMap.this);
-		}
-	}
-
-	public class OverlayListener extends AbstractDefaultAjaxBehavior
-	{
-		private static final long serialVersionUID = 1L;
-
-		@Override
-		protected void respond(final AjaxRequestTarget target)
-		{
-			final Request request = RequestCycle.get().getRequest();
-
-			final String overlayId = request.getRequestParameters()
-				.getParameterValue("overlay.overlayId")
-				.toString()
-				.replace("overlay", "");
-			final String event = request.getRequestParameters()
-				.getParameterValue("overlay.event")
-				.toString();
-			final GOverlay overlay = overlays.get(overlayId);
-			if (overlay != null)
-			{
-				overlay.onEvent(target, GEvent.valueOf(event));
-			}
-		}
-
-		public Object getJSinit()
-		{
-			return GMap.this.getJSinvoke("overlayListenerCallbackUrl = '" + this.getCallbackUrl() +
-				"'");
-
-		}
-	}
-
-	public boolean isFailSilently()
-	{
-=======
-    private String getJSsetScaleControlEnabled(final boolean enabled)
-    {
-        return getJSinvoke("setScaleControlEnabled(" + enabled + ")");
-    }
-
-    private String getJSsetMapTypeControlEnabled(final boolean enabled)
-    {
-        return getJSinvoke("setMapTypeControlEnabled(" + enabled + ")");
-    }
-
-    private String getJSsetPanControlEnabled(final boolean enabled)
-    {
-        return getJSinvoke("setPanControlEnabled(" + enabled + ")");
-    }
-
-    private String getJSsetZoom(final int zoom)
-    {
-        return getJSinvoke("setZoom(" + zoom + ")");
-    }
-	
-    private String getJSsetMinZoom(final int minZoom)
-    {
-        return getJSinvoke("setMinZoom(" + minZoom + ")");
-    }
-	
-    private String getJSsetMaxZoom(final int maxZoom)
-    {
-        return getJSinvoke("setMaxZoom(" + maxZoom + ")");
-    }
-
-    private String getJSsetCenter(final GLatLng center)
-    {
-        if (center != null)
-        {
-        	if( !failSilently )
-        	{
-        		return getJSinvoke("setCenter(" + center.getJSconstructor() + ")");
-        	} else {
-        		return getJSinvoke("setCenterFailSafe(" + center.getArguments() + ")");
-        	}
-        }
-        return "";
-    }
-
-    private String getJSpanDirection(final int dx, final int dy)
-    {
-        return getJSinvoke("panDirection(" + dx + "," + dy + ")");
-    }
-
-    private String getJSpanTo(final GLatLng center)
-    {
-        return getJSinvoke("panTo(" + center.getJSconstructor() + ")");
-    }
-
-    private String getJSzoomOut()
-    {
-        return getJSinvoke("zoomOut()");
-    }
-
-    private String getJSzoomIn()
-    {
-        return getJSinvoke("zoomIn()");
-    }
-    
-    private String getJSMarkerCluster()
-    {
-    	if(markerCluster != null)
-    	{
-    		
-    		return markerCluster.getJSconstructor();
-    	}
-    	return "";
-    }
-    
-    
-
-    /**
-     * Update state from a request to an AJAX target.
-     * You need to call this method explictly if you want to have up-to-date values.
-     */
-    public void update()
-    {
-        // Attention: don't use setters as this will result in an endless
-        // AJAX request loop
-        IRequestParameters requestParameters = getRequest().getRequestParameters();
-        bounds = GLatLngBounds.parse(requestParameters.getParameterValue("bounds").toString());
-        center = GLatLng.parse(requestParameters.getParameterValue("center").toString());
-        zoom = requestParameters.getParameterValue("zoom").toInt(zoom);
-        String requestMapType = requestParameters.getParameterValue("currentMapType").toString();
-        mapType = requestMapType != null ? GMapType.valueOf(requestParameters.getParameterValue("currentMapType").toString()) : mapType;
-    }
-
-    public void setOverlays(final List<GOverlay> overlays)
-    {
-        removeAllOverlays();
-        for (final GOverlay overlay : overlays)
-        {
-            addOverlay(overlay);
-        }
-    }
-
-    private static abstract class JSMethodBehavior extends Behavior
-    {
-        private static final long serialVersionUID = 1L;
-        private final String attribute;
-
-        public JSMethodBehavior(final String attribute)
-        {
-            this.attribute = attribute;
-        }
-
-        @Override
-        public void onComponentTag(final Component component, final ComponentTag tag)
-        {
-            String invoke = getJSinvoke();
-
-            if (attribute.equalsIgnoreCase("href"))
-            {
-                invoke = "javascript:" + invoke;
-            }
-
-            tag.put(attribute, invoke);
-        }
-
-        protected abstract String getJSinvoke();
-    }
-
-    public class ZoomOutBehavior extends JSMethodBehavior
-    {
-        private static final long serialVersionUID = 1L;
-
-        public ZoomOutBehavior(final String event)
-        {
-            super(event);
-        }
-
-        @Override
-        protected String getJSinvoke()
-        {
-            return getJSzoomOut();
-        }
-    }
-
-    public class ZoomInBehavior extends JSMethodBehavior
-    {
-        private static final long serialVersionUID = 1L;
-
-        public ZoomInBehavior(final String event)
-        {
-            super(event);
-        }
-
-        @Override
-        protected String getJSinvoke()
-        {
-            return getJSzoomIn();
-        }
-    }
-
-    public class PanDirectionBehavior extends JSMethodBehavior
-    {
-        private static final long serialVersionUID = 1L;
-        private final int dx;
-        private final int dy;
-
-        public PanDirectionBehavior(final String event, final int dx, final int dy)
-        {
-            super(event);
-            this.dx = dx;
-            this.dy = dy;
-        }
-
-        @Override
-        protected String getJSinvoke()
-        {
-            return getJSpanDirection(dx, dy);
-        }
-    }
-
-    public class SetZoomBehavior extends JSMethodBehavior
-    {
-        private static final long serialVersionUID = 1L;
-        private final int zoomBehavior;
-
-        public SetZoomBehavior(final String event, final int zoom)
-        {
-            super(event);
-            zoomBehavior = zoom;
-        }
-
-        @Override
-        protected String getJSinvoke()
-        {
-            return getJSsetZoom(zoomBehavior);
-        }
-    }
-
-    public class SetCenterBehavior extends JSMethodBehavior
-    {
-        private static final long serialVersionUID = 1L;
-        private final GLatLng gLatLng;
-
-        public SetCenterBehavior(final String event, final GLatLng gLatLng)
-        {
-            super(event);
-            this.gLatLng = gLatLng;
-        }
-
-        @Override
-        protected String getJSinvoke()
-        {
-            return getJSsetCenter(gLatLng);
-        }
-    }
-
-    public class SetMapTypeBehavior extends JSMethodBehavior
-    {
-        private static final long serialVersionUID = 1L;
-        private final GMapType mapTypeBehavior;
-
-        public SetMapTypeBehavior(final String event, final GMapType mapType)
-        {
-            super(event);
-            mapTypeBehavior = mapType;
-        }
-
-        @Override
-        protected String getJSinvoke()
-        {
-            return mapTypeBehavior.getJSsetMapType(GMap.this);
-        }
-    }
-
-    public class OverlayListener extends AbstractDefaultAjaxBehavior
-    {
-        private static final long serialVersionUID = 1L;
-
-        @Override
-        protected void respond(final AjaxRequestTarget target)
-        {
-            final Request request = RequestCycle.get().getRequest();
-
-            final String overlayId = request.getRequestParameters().getParameterValue("overlay.overlayId").toString().replace("overlay", "");
-            final String event = request.getRequestParameters().getParameterValue("overlay.event").toString();
-            final GOverlay overlay = overlays.get(overlayId);
-            if (overlay != null)
-            {
-                overlay.onEvent(target, GEvent.valueOf(event));
-            }
-        }
-
-        public Object getJSinit()
-        {
-            return GMap.this.getJSinvoke("overlayListenerCallbackUrl = '" + this.getCallbackUrl() + "'");
-
-        }
-    }
-
-	public boolean isFailSilently() {
->>>>>>> c02a4781
-		return failSilently;
-	}
-
-	public void setFailSilently(boolean failSilently) {
-		this.failSilently = failSilently;
-	}
-}
+/*
+ *
+ * ==============================================================================
+ * Licensed under the Apache License, Version 2.0 (the "License"); you may not
+ * use this file except in compliance with the License. You may obtain a copy of
+ * the License at
+ *
+ * http://www.apache.org/licenses/LICENSE-2.0
+ *
+ * Unless required by applicable law or agreed to in writing, software
+ * distributed under the License is distributed on an "AS IS" BASIS, WITHOUT
+ * WARRANTIES OR CONDITIONS OF ANY KIND, either express or implied. See the
+ * License for the specific language governing permissions and limitations under
+ * the License.
+ */
+package org.wicketstuff.gmap;
+
+import java.util.ArrayList;
+import java.util.Collections;
+import java.util.HashMap;
+import java.util.List;
+import java.util.Map;
+
+import org.apache.wicket.Component;
+import org.apache.wicket.ajax.AbstractDefaultAjaxBehavior;
+import org.apache.wicket.ajax.AjaxRequestTarget;
+import org.apache.wicket.behavior.Behavior;
+import org.apache.wicket.markup.ComponentTag;
+import org.apache.wicket.markup.head.IHeaderResponse;
+import org.apache.wicket.markup.head.OnDomReadyHeaderItem;
+import org.apache.wicket.markup.html.WebMarkupContainer;
+import org.apache.wicket.markup.html.panel.Panel;
+import org.apache.wicket.request.IRequestParameters;
+import org.apache.wicket.request.Request;
+import org.apache.wicket.request.cycle.RequestCycle;
+import org.apache.wicket.util.string.Strings;
+import org.slf4j.Logger;
+import org.slf4j.LoggerFactory;
+import org.wicketstuff.gmap.api.GEvent;
+import org.wicketstuff.gmap.api.GLatLng;
+import org.wicketstuff.gmap.api.GLatLngBounds;
+import org.wicketstuff.gmap.api.GMapType;
+import org.wicketstuff.gmap.api.GMarker;
+import org.wicketstuff.gmap.api.GMarkerCluster;
+import org.wicketstuff.gmap.api.GMarkerOptions;
+import org.wicketstuff.gmap.api.GOverlay;
+import org.wicketstuff.gmap.event.GEventListenerBehavior;
+
+/**
+ * Wicket component to embed <a href="http://maps.google.com">Google Maps</a> into your pages.
+ * <p>
+ */
+public class GMap extends Panel implements GOverlayContainer
+{
+
+	/** log. */
+	private static final Logger log = LoggerFactory.getLogger(GMap.class);
+	private static final long serialVersionUID = 1L;
+	// Center is Palo Alto
+	private GLatLng center = new GLatLng(37.4419, -122.1419);
+	private boolean draggingEnabled = true;
+	private boolean doubleClickZoomEnabled = false;
+	private boolean scrollWheelZoomEnabled = false;
+	private boolean streetViewControlEnabled = false;
+	private boolean zoomControlEnabled = true;
+	private boolean mapTypeControlEnabled = true;
+	private boolean scaleControlEnabled = false;
+	private boolean panControlEnabled = true;
+	private GMapType mapType = GMapType.ROADMAP;
+	private int zoom = 13;
+	private int minZoom = 0;
+	private int maxZoom = 0;
+	private final Map<String, GOverlay> overlays = new HashMap<String, GOverlay>();
+	protected final WebMarkupContainer map;
+	private GLatLngBounds bounds;
+	private OverlayListener overlayListener = null;
+	private List<GLatLng> markersToShow = new ArrayList<GLatLng>();
+
+	/**
+	 * If set to true map loading will not produce any JavaScript errors in case google maps API
+	 * cannot be found (e.g. no Internet connection)
+	 */
+	private boolean failSilently = false;
+	private GMarkerCluster markerCluster;
+
+	/**
+	 * Construct.
+	 *
+	 * Default the header contributor of the component will added and the gmap will be inited
+	 * directly on rendering of the map.
+	 *
+	 * @param id
+	 *            wicket id
+	 */
+	public GMap(final String id)
+	{
+		this(id, new GMapHeaderContributor());
+	}
+
+	public GMap(final String id, final boolean sensor)
+	{
+		this(id, new GMapHeaderContributor(sensor));
+	}
+
+	/**
+	 * Construct.
+	 *
+	 * @param id
+	 * @param headerContrib
+	 */
+	public GMap(final String id, final GMapHeaderContributor headerContrib)
+	{
+		super(id);
+
+		if (headerContrib != null)
+		{
+			add(headerContrib);
+		}
+
+		map = new WebMarkupContainer("map");
+		map.setOutputMarkupId(true);
+		add(map);
+
+		overlayListener = getOverlayListener();
+		add(overlayListener);
+
+	}
+
+	protected OverlayListener getOverlayListener()
+	{
+		return new OverlayListener();
+	}
+
+	/**
+	 * @return the markup-id of the container
+	 */
+	public String getMapId()
+	{
+		return map.getMarkupId();
+	}
+
+	@Override
+	protected void onBeforeRender()
+	{
+		super.onBeforeRender();
+
+		if (getApplication().usesDevelopmentConfig() &&
+			!getApplication().getMarkupSettings().getStripWicketTags())
+		{
+			log.warn("Application is in DEVELOPMENT mode && Wicket tags are not stripped,"
+				+ "Some Chrome Versions will not render the GMap."
+				+ " Change to DEPLOYMENT mode  || turn on Wicket tags stripping." + " See:"
+				+ " http://www.nabble.com/Gmap2-problem-with-Firefox-3.0-to18137475.html.");
+		}
+	}
+
+	@Override
+	public void renderHead(IHeaderResponse response)
+	{
+		response.render(OnDomReadyHeaderItem.forScript(getJSinit()));
+	}
+
+	/**
+	 * Add an overlay.
+	 *
+	 * @see GOverlayContainer#addOverlay(GOverlay)
+	 * @param overlay
+	 *            overlay to add
+	 * @return This
+	 */
+	@Override
+	public GMap addOverlay(final GOverlay overlay)
+	{
+		overlays.put(overlay.getId(), overlay);
+		overlay.setParent(this);
+
+		AjaxRequestTarget target = getRequestCycle().find(AjaxRequestTarget.class);
+		if (target != null && findPage() != null)
+		{
+			target.appendJavaScript(overlay.getJS());
+		}
+
+		return this;
+	}
+
+	/**
+	 * Remove an overlay.
+	 *
+	 * @see GOverlayContainer#removeOverlay(GOverlay)
+	 * @param overlay
+	 *            overlay to remove
+	 * @return This
+	 */
+	@Override
+	public GMap removeOverlay(final GOverlay overlay)
+	{
+		while (overlays.containsKey(overlay.getId()))
+		{
+			overlays.remove(overlay.getId());
+		}
+
+		AjaxRequestTarget target = RequestCycle.get().find(AjaxRequestTarget.class);
+		if (target != null && findPage() != null)
+		{
+			target.appendJavaScript(overlay.getJSremove());
+		}
+
+		overlay.setParent(null);
+
+		return this;
+	}
+
+	/**
+	 * Clear all overlays.
+	 *
+	 * @see GOverlayContainer#removeAllOverlays()
+	 * @return This
+	 */
+	@Override
+	public GMap removeAllOverlays()
+	{
+		for (final GOverlay overlay : overlays.values())
+		{
+			overlay.setParent(null);
+		}
+		overlays.clear();
+		AjaxRequestTarget target = getRequestCycle().find(AjaxRequestTarget.class);
+		if (target != null && findPage() != null)
+		{
+			target.appendJavaScript(getJSinvoke("clearOverlays()"));
+		}
+		return this;
+	}
+
+	/**
+	 * @see GOverlayContainer#getOverlays()
+	 */
+	@Override
+	public List<GOverlay> getOverlays()
+	{
+		return Collections.unmodifiableList(new ArrayList<GOverlay>(overlays.values()));
+	}
+
+	public GLatLngBounds getBounds()
+	{
+		return bounds;
+	}
+
+	public void setBounds(GLatLngBounds bounds)
+	{
+		this.bounds = bounds;
+	}
+
+	/**
+	 * Returns the script for triggering an event on map.
+	 *
+	 * @param event
+	 * @return
+	 */
+	public CharSequence getTriggerEventScript(String event)
+	{
+		return "Wicket.maps['" + getMapId() + "'].triggerEvent('" + event + "')";
+	}
+
+	/**
+	 * @return returns the script to make map re-paint after resize.
+	 */
+	public CharSequence getTriggerResizeScript()
+	{
+		return "Wicket.maps['" + getMapId() + "'].triggerResize();";
+	}
+
+	/**
+	 * Sets if dragging should be allowed or not.
+	 * 
+	 * @param enabled
+	 *            true if dragging should be allowed, false otherwise
+	 */
+	public void setDraggingEnabled(final boolean enabled)
+	{
+		if (this.draggingEnabled != enabled)
+		{
+			draggingEnabled = enabled;
+
+			AjaxRequestTarget target = getRequestCycle().find(AjaxRequestTarget.class);
+			if (target != null && findPage() != null)
+			{
+				target.appendJavaScript(getJSsetDraggingEnabled(enabled));
+			}
+		}
+	}
+
+	/**
+	 * Is dragging allowed? Enabled by default.
+	 *
+	 * @return true if it's allowed, false if not
+	 */
+	public boolean isDraggingEnabled()
+	{
+		return draggingEnabled;
+	}
+
+	/**
+	 * Sets if zooming-by-doubleclicking should be allowed or not.
+	 * 
+	 * @param enabled
+	 *            true if zooming-by-doubleclicking should be allowed, false otherwise
+	 */
+	public void setDoubleClickZoomEnabled(final boolean enabled)
+	{
+		if (this.doubleClickZoomEnabled != enabled)
+		{
+			doubleClickZoomEnabled = enabled;
+
+			AjaxRequestTarget target = RequestCycle.get().find(AjaxRequestTarget.class);
+			if (target != null && findPage() != null)
+			{
+				target.appendJavaScript(getJSsetDoubleClickZoomEnabled(enabled));
+			}
+		}
+	}
+
+	/**
+	 * Is the function zooming-by-doubleclick enabled? Disabled by default.
+	 *
+	 * @return true if enabled, false if disabled
+	 */
+	public boolean isDoubleClickZoomEnabled()
+	{
+		return doubleClickZoomEnabled;
+	}
+
+	/**
+	 * Sets if zooming-by-mousewheel should be allowed or not.
+	 * 
+	 * @param enabled
+	 *            true if zooming-by-mousewheel should be allowed, false otherwise
+	 */
+	public void setScrollWheelZoomEnabled(final boolean enabled)
+	{
+		if (this.scrollWheelZoomEnabled != enabled)
+		{
+			scrollWheelZoomEnabled = enabled;
+
+			AjaxRequestTarget target = getRequestCycle().find(AjaxRequestTarget.class);
+			if (target != null && findPage() != null)
+			{
+				target.appendJavaScript(getJSsetScrollWheelZoomEnabled(enabled));
+			}
+		}
+	}
+
+	/**
+	 * Is the function zooming-by-mousewheel enabled? Disabled by default.
+	 *
+	 * @return true if enabled, false if disabled
+	 */
+	public boolean isScrollWheelZoomEnabled()
+	{
+		return scrollWheelZoomEnabled;
+	}
+
+	/**
+	 * Is the StreetView control enabled? Disabled by default.
+	 *
+	 * @return true if enabled, false if disabled
+	 */
+	public boolean isStreetViewControlEnabled()
+	{
+		return streetViewControlEnabled;
+	}
+
+	/**
+	 * Sets if the StreeView control should be visible or not.
+	 * 
+	 * @param enabled
+	 *            true if StreetView should be allowed, false otherwise
+	 */
+	public void setStreetViewControlEnabled(boolean enabled)
+	{
+		if (this.streetViewControlEnabled != enabled)
+		{
+			streetViewControlEnabled = enabled;
+
+			AjaxRequestTarget target = getRequestCycle().find(AjaxRequestTarget.class);
+			if (target != null && findPage() != null)
+			{
+				target.appendJavaScript(getJSsetStreetViewControlEnabled(enabled));
+			}
+		}
+	}
+
+	/**
+	 * Is the zoom control enabled? Enabled by default.
+	 *
+	 * @return true if enabled, false if disabled
+	 */
+	public boolean isZoomControlEnabled()
+	{
+		return zoomControlEnabled;
+	}
+
+	/**
+	 * Sets if the zoom control should be visible or not.
+	 * 
+	 * @param enabled
+	 *            true if the zoom-control should be enabled, false otherwise
+	 */
+	public void setZoomControlEnabled(boolean enabled)
+	{
+		if (this.zoomControlEnabled != enabled)
+		{
+			this.zoomControlEnabled = enabled;
+
+			AjaxRequestTarget target = getRequestCycle().find(AjaxRequestTarget.class);
+			if (target != null && findPage() != null)
+			{
+				target.appendJavaScript(getJSsetZoomControlEnabled(enabled));
+			}
+		}
+	}
+
+	/**
+	 * Is the map type control enabled? Enabled by default.
+	 *
+	 * @return true if enabled, false if disabled
+	 */
+	public boolean isMapTypeControlEnabled()
+	{
+		return mapTypeControlEnabled;
+	}
+
+	/**
+	 * Sets if the map type control should be visible or not.
+	 * 
+	 * @param enabled
+	 *            true if you want the user to have the possibility to change the map type, false
+	 *            otherwise
+	 */
+	public void setMapTypeControlEnabled(boolean enabled)
+	{
+
+		if (this.mapTypeControlEnabled != enabled)
+		{
+			this.mapTypeControlEnabled = enabled;
+
+			AjaxRequestTarget target = getRequestCycle().find(AjaxRequestTarget.class);
+			if (target != null && findPage() != null)
+			{
+				target.appendJavaScript(getJSsetMapTypeControlEnabled(enabled));
+			}
+		}
+	}
+
+	/**
+	 * Is the scale control enabled? Disabled by default.
+	 *
+	 * @return true if enabled, false if disabled
+	 */
+	public boolean isScaleControlEnabled()
+	{
+		return scaleControlEnabled;
+	}
+
+	/**
+	 * Sets if the scale control should be visible or not.
+	 * 
+	 * @param enabled
+	 *            true if the scale-control should be enabled, false otherwise
+	 */
+	public void setScaleControlEnabled(boolean enabled)
+	{
+		if (this.scaleControlEnabled != enabled)
+		{
+			this.scaleControlEnabled = enabled;
+
+			AjaxRequestTarget target = getRequestCycle().find(AjaxRequestTarget.class);
+			if (target != null && findPage() != null)
+			{
+				target.appendJavaScript(getJSsetScaleControlEnabled(enabled));
+			}
+		}
+	}
+
+	/**
+	 * Is the pan control enabled? Enabled by default.
+	 *
+	 * @return true if enabled, false if disabled
+	 */
+	public boolean isPanControlEnabled()
+	{
+		return panControlEnabled;
+	}
+
+	/**
+	 * Sets if the pan control should be visible or not.
+	 * 
+	 * @param enabled
+	 *            true if the pan-control should be enabled, false otherwise
+	 */
+	public void setPanControlEnabled(boolean enabled)
+	{
+		if (this.panControlEnabled != enabled)
+		{
+			this.panControlEnabled = enabled;
+
+			AjaxRequestTarget target = getRequestCycle().find(AjaxRequestTarget.class);
+			if (target != null && findPage() != null)
+			{
+				target.appendJavaScript(getJSsetPanControlEnabled(enabled));
+			}
+		}
+	}
+
+	/**
+	 * @return the current map type.
+	 * @see GMapType
+	 */
+	public GMapType getMapType()
+	{
+		return mapType;
+	}
+
+	/**
+	 * Sets the map type which should be used.
+	 * 
+	 * @param mapType
+	 *            the map type
+	 * @see GMapType
+	 */
+	public void setMapType(final GMapType mapType)
+	{
+		if (this.mapType != mapType)
+		{
+			this.mapType = mapType;
+
+			AjaxRequestTarget target = RequestCycle.get().find(AjaxRequestTarget.class);
+			if (target != null && findPage() != null)
+			{
+				target.appendJavaScript(mapType.getJSsetMapType(GMap.this));
+			}
+		}
+	}
+
+	/**
+	 * @return the current zoom level
+	 */
+	public int getZoom()
+	{
+		return zoom;
+	}
+
+	/**
+	 * @return the minZoom level
+	 */
+	public int getMinZoom()
+	{
+		return minZoom;
+	}
+
+	/**
+	 * @return the maxZoom level
+	 */
+	public int getMaxZoom()
+	{
+		return maxZoom;
+	}
+
+	/**
+	 * Sets a new zoom level.
+	 * 
+	 * @param level
+	 *            the new zoom level
+	 */
+	public void setZoom(final int level)
+	{
+		if (this.zoom != level)
+		{
+			this.zoom = level;
+
+			AjaxRequestTarget target = getRequestCycle().find(AjaxRequestTarget.class);
+			if (target != null && findPage() != null)
+			{
+				target.appendJavaScript(getJSsetZoom(zoom));
+			}
+		}
+	}
+
+	/**
+	 * Sets a new minZoom limit.
+	 * 
+	 * @param level
+	 *            the new minZoom level
+	 */
+	public void setMinZoom(final int level)
+	{
+		if (this.minZoom != level)
+		{
+			this.minZoom = level >= 0 ? level : 0;
+
+			AjaxRequestTarget target = getRequestCycle().find(AjaxRequestTarget.class);
+			if (target != null && findPage() != null)
+			{
+				target.appendJavaScript(getJSsetMinZoom(minZoom));
+			}
+		}
+	}
+
+	/**
+	 * Sets a new maxZoom limit.
+	 * 
+	 * @param level
+	 *            the new maxZoom level
+	 */
+	public void setMaxZoom(final int level)
+	{
+		if (this.maxZoom != level)
+		{
+			this.maxZoom = level >= 0 ? level : 0;
+
+			AjaxRequestTarget target = getRequestCycle().find(AjaxRequestTarget.class);
+			if (target != null && findPage() != null)
+			{
+				target.appendJavaScript(getJSsetMaxZoom(maxZoom));
+			}
+		}
+	}
+
+	/**
+	 * @return the current center point
+	 */
+	public GLatLng getCenter()
+	{
+		return center;
+	}
+
+	/**
+	 * Set the center.
+	 *
+	 * @param center
+	 *            center to set
+	 */
+	public void setCenter(final GLatLng center)
+	{
+		if (!this.center.equals(center))
+		{
+			this.center = center;
+
+			AjaxRequestTarget target = RequestCycle.get().find(AjaxRequestTarget.class);
+			if (target != null && findPage() != null)
+			{
+				target.appendJavaScript(getJSsetCenter(center));
+			}
+		}
+	}
+
+	/**
+	 * Changes the center point of the map to the given point. If the point is already visible in
+	 * the current map view, change the center in a smooth animation.
+	 *
+	 * @param center
+	 *            the new center of the map
+	 */
+	public void panTo(final GLatLng center)
+	{
+		if (!this.center.equals(center))
+		{
+			this.center = center;
+
+			AjaxRequestTarget target = getRequestCycle().find(AjaxRequestTarget.class);
+			if (target != null && findPage() != null)
+			{
+				target.appendJavaScript(getJSpanTo(center));
+			}
+		}
+	}
+
+	public void setMarkerCluster(GMarkerCluster markerCluster)
+	{
+		if (markerCluster == null)
+			throw new IllegalArgumentException("GMarkerCluster argument should not be null.");
+		this.markerCluster = markerCluster;
+		if (getBehaviors(GMapMarkerClustererHeaderContributor.class).isEmpty())
+		{
+			add(new GMapMarkerClustererHeaderContributor());
+		}
+	}
+
+	public boolean isMarkerClusterEnabled()
+	{
+		return markerCluster != null;
+	}
+
+	/**
+	 * Generates the JavaScript used to instantiate this GMap3 as an JavaScript class on the client
+	 * side.
+	 *
+	 * @return The generated JavaScript
+	 */
+	public String getJSinit()
+	{
+		final StringBuilder js = new StringBuilder("new WicketMap('" + getMapId() + "', " +
+			isFailSilently() + ");\n");
+
+		js.append(getJSinvoke("clearOverlays()"));
+		js.append(overlayListener.getJSinit());
+		js.append(getJSsetCenter(getCenter()));
+		js.append(getJSsetZoom(getZoom()));
+		js.append(getJSsetMinZoom(getMinZoom()));
+		js.append(getJSsetMaxZoom(getMaxZoom()));
+		js.append(getJSfitBounds());
+		js.append(getJSsetDraggingEnabled(draggingEnabled));
+		js.append(getJSsetDoubleClickZoomEnabled(doubleClickZoomEnabled));
+		js.append(getJSsetScrollWheelZoomEnabled(scrollWheelZoomEnabled));
+		js.append(getJSsetStreetViewControlEnabled(streetViewControlEnabled));
+		js.append(getJSsetZoomControlEnabled(zoomControlEnabled));
+		js.append(getJSsetScaleControlEnabled(scaleControlEnabled));
+		js.append(getJSsetMapTypeControlEnabled(mapTypeControlEnabled));
+		js.append(getJSsetPanControlEnabled(panControlEnabled));
+		js.append(getJSFitMarkers());
+		js.append(mapType.getJSsetMapType(this));
+
+		// Add the overlays.
+		for (final GOverlay overlay : overlays.values())
+		{
+			js.append(overlay.getJS());
+		}
+		for (final Object behavior : getBehaviors(GEventListenerBehavior.class))
+		{
+			js.append(((GEventListenerBehavior)behavior).getJSaddListener());
+		}
+
+		js.append(getJSMarkerCluster());
+		return js.toString();
+	}
+
+	/**
+	 * Convenience method for generating a JavaScript call on this GMap with the given invocation.
+	 *
+	 * @param invocation
+	 *            The JavaScript call to invoke on this GMap.
+	 * @return The generated JavaScript.
+	 */
+	public String getJSinvoke(final String invocation)
+	{
+		return getJsReference() + "." + invocation + ";\n";
+	}
+
+	/**
+	 * Build a reference in JS-Scope.
+	 */
+	public String getJsReference()
+	{
+		return "Wicket.maps['" + getMapId() + "']";
+	}
+
+	/**
+	 * @see #fitMarkers(List, boolean, double)
+	 */
+	public void fitMarkers(final List<GLatLng> markersToShow)
+	{
+		fitMarkers(markersToShow, false, 0.0);
+	}
+
+	/**
+	 * @see #fitMarkers(List, boolean, double)
+	 */
+	public void fitMarkers(final List<GLatLng> markersToShow, final boolean showMarkersForPoints)
+	{
+		fitMarkers(markersToShow, showMarkersForPoints, 0.0);
+	}
+
+	/**
+	 * <p>
+	 * Makes the map zoom out and centre around all the GLatLng points in markersToShow.
+	 * <p>
+	 * Big ups to Doug Leeper for the code.
+	 *
+	 * @see <a href= "http://www.nabble.com/Re%3A-initial-GMap2-bounds-question-p19886673.html"
+	 *      >Doug's Nabble post</a>
+	 * @param markersToShow
+	 *            the points to centre around.
+	 * @param showMarkersForPoints
+	 *            if true, will also add basic markers to the map for each point focused on. Just a
+	 *            simple convenience method - you will probably want to turn this off so that you
+	 *            can show more information with each marker when clicked etc.
+	 */
+	public void fitMarkers(final List<GLatLng> markersToShow, final boolean showMarkersForPoints,
+		final double zoomAdjustment)
+	{
+		this.markersToShow = markersToShow;
+
+		// show the markers
+		if (showMarkersForPoints)
+		{
+			for (final GLatLng location : markersToShow)
+			{
+				this.addOverlay(new GMarker(new GMarkerOptions(this, location)));
+			}
+		}
+	}
+
+	private String getJSFitMarkers()
+	{
+		if (markersToShow.isEmpty())
+		{
+			return "";
+		}
+
+		final StringBuilder buf = new StringBuilder();
+		buf.append("var bounds = new google.maps.LatLngBounds();\n");
+		// Ask google maps to keep extending the bounds to include each point
+		for (final GLatLng point : markersToShow)
+		{
+			buf.append("bounds.extend( ").append(point.getJSconstructor()).append(" );\n");
+		}
+
+		buf.append(getJSinvoke("fitBounds(bounds)"));
+		buf.append(getJSinvoke("panToBounds(bounds)"));
+
+		return buf.toString();
+	}
+
+	private String getJSsetDraggingEnabled(final boolean enabled)
+	{
+		return getJSinvoke("setDraggingEnabled(" + enabled + ")");
+	}
+
+	private String getJSsetDoubleClickZoomEnabled(final boolean enabled)
+	{
+		return getJSinvoke("setDoubleClickZoomEnabled(" + enabled + ")");
+	}
+
+	private String getJSsetScrollWheelZoomEnabled(final boolean enabled)
+	{
+		return getJSinvoke("setScrollWheelZoomEnabled(" + enabled + ")");
+	}
+
+	private String getJSsetStreetViewControlEnabled(final boolean enabled)
+	{
+		return getJSinvoke("setStreetViewControlEnabled(" + enabled + ")");
+	}
+
+	private String getJSsetZoomControlEnabled(final boolean enabled)
+	{
+		return getJSinvoke("setZoomControlEnabled(" + enabled + ")");
+	}
+
+	private String getJSsetScaleControlEnabled(final boolean enabled)
+	{
+		return getJSinvoke("setScaleControlEnabled(" + enabled + ")");
+	}
+
+	private String getJSsetMapTypeControlEnabled(final boolean enabled)
+	{
+		return getJSinvoke("setMapTypeControlEnabled(" + enabled + ")");
+	}
+
+	private String getJSsetPanControlEnabled(final boolean enabled)
+	{
+		return getJSinvoke("setPanControlEnabled(" + enabled + ")");
+	}
+
+	private String getJSsetZoom(final int zoom)
+	{
+		return getJSinvoke("setZoom(" + zoom + ")");
+	}
+
+	/**
+	 * Build the JavaScript for fitBounds() with the bounds property
+	 * 
+	 * @return JavaScript for the fitBounds-Function
+	 */
+	private String getJSfitBounds()
+	{
+		if (null == bounds || Strings.isEmpty(bounds.getJSconstructor()))
+		{
+			return "";
+		} // else
+		return getJSinvoke("fitBounds(" + bounds.getJSconstructor() + ")");
+	}
+
+	private String getJSsetMinZoom(final int minZoom)
+	{
+		return getJSinvoke("setMinZoom(" + minZoom + ")");
+	}
+
+	private String getJSsetMaxZoom(final int maxZoom)
+	{
+		return getJSinvoke("setMaxZoom(" + maxZoom + ")");
+	}
+
+	private String getJSsetCenter(final GLatLng center)
+	{
+		if (center != null)
+		{
+			if (!failSilently)
+			{
+				return getJSinvoke("setCenter(" + center.getJSconstructor() + ")");
+			}
+			else
+			{
+				return getJSinvoke("setCenterFailSafe(" + center.getArguments() + ")");
+			}
+		}
+		return "";
+	}
+
+	private String getJSpanDirection(final int dx, final int dy)
+	{
+		return getJSinvoke("panDirection(" + dx + "," + dy + ")");
+	}
+
+	private String getJSpanTo(final GLatLng center)
+	{
+		return getJSinvoke("panTo(" + center.getJSconstructor() + ")");
+	}
+
+	private String getJSzoomOut()
+	{
+		return getJSinvoke("zoomOut()");
+	}
+
+	private String getJSzoomIn()
+	{
+		return getJSinvoke("zoomIn()");
+	}
+
+	private String getJSMarkerCluster()
+	{
+		if (markerCluster != null)
+		{
+
+			return markerCluster.getJSconstructor();
+		}
+		return "";
+	}
+
+	/**
+	 * Update state from a request to an AJAX target. You need to call this method explictly if you
+	 * want to have up-to-date values.
+	 */
+	public void update()
+	{
+		// Attention: don't use setters as this will result in an endless
+		// AJAX request loop
+		IRequestParameters requestParameters = getRequest().getRequestParameters();
+		bounds = GLatLngBounds.parse(requestParameters.getParameterValue("bounds").toString());
+		center = GLatLng.parse(requestParameters.getParameterValue("center").toString());
+		zoom = requestParameters.getParameterValue("zoom").toInt(zoom);
+		String requestMapType = requestParameters.getParameterValue("currentMapType").toString();
+		mapType = requestMapType != null ? GMapType.valueOf(requestParameters.getParameterValue(
+			"currentMapType").toString()) : mapType;
+	}
+
+	public void setOverlays(final List<GOverlay> overlays)
+	{
+		removeAllOverlays();
+		for (final GOverlay overlay : overlays)
+		{
+			addOverlay(overlay);
+		}
+	}
+
+	private static abstract class JSMethodBehavior extends Behavior
+	{
+		private static final long serialVersionUID = 1L;
+		private final String attribute;
+
+		public JSMethodBehavior(final String attribute)
+		{
+			this.attribute = attribute;
+		}
+
+		@Override
+		public void onComponentTag(final Component component, final ComponentTag tag)
+		{
+			String invoke = getJSinvoke();
+
+			if (attribute.equalsIgnoreCase("href"))
+			{
+				invoke = "javascript:" + invoke;
+			}
+
+			tag.put(attribute, invoke);
+		}
+
+		protected abstract String getJSinvoke();
+	}
+
+	public class ZoomOutBehavior extends JSMethodBehavior
+	{
+		private static final long serialVersionUID = 1L;
+
+		public ZoomOutBehavior(final String event)
+		{
+			super(event);
+		}
+
+		@Override
+		protected String getJSinvoke()
+		{
+			return getJSzoomOut();
+		}
+	}
+
+	public class ZoomInBehavior extends JSMethodBehavior
+	{
+		private static final long serialVersionUID = 1L;
+
+		public ZoomInBehavior(final String event)
+		{
+			super(event);
+		}
+
+		@Override
+		protected String getJSinvoke()
+		{
+			return getJSzoomIn();
+		}
+	}
+
+	public class PanDirectionBehavior extends JSMethodBehavior
+	{
+		private static final long serialVersionUID = 1L;
+		private final int dx;
+		private final int dy;
+
+		public PanDirectionBehavior(final String event, final int dx, final int dy)
+		{
+			super(event);
+			this.dx = dx;
+			this.dy = dy;
+		}
+
+		@Override
+		protected String getJSinvoke()
+		{
+			return getJSpanDirection(dx, dy);
+		}
+	}
+
+	public class SetZoomBehavior extends JSMethodBehavior
+	{
+		private static final long serialVersionUID = 1L;
+		private final int zoomBehavior;
+
+		public SetZoomBehavior(final String event, final int zoom)
+		{
+			super(event);
+			zoomBehavior = zoom;
+		}
+
+		@Override
+		protected String getJSinvoke()
+		{
+			return getJSsetZoom(zoomBehavior);
+		}
+	}
+
+	public class SetCenterBehavior extends JSMethodBehavior
+	{
+		private static final long serialVersionUID = 1L;
+		private final GLatLng gLatLng;
+
+		public SetCenterBehavior(final String event, final GLatLng gLatLng)
+		{
+			super(event);
+			this.gLatLng = gLatLng;
+		}
+
+		@Override
+		protected String getJSinvoke()
+		{
+			return getJSsetCenter(gLatLng);
+		}
+	}
+
+	public class SetMapTypeBehavior extends JSMethodBehavior
+	{
+		private static final long serialVersionUID = 1L;
+		private final GMapType mapTypeBehavior;
+
+		public SetMapTypeBehavior(final String event, final GMapType mapType)
+		{
+			super(event);
+			mapTypeBehavior = mapType;
+		}
+
+		@Override
+		protected String getJSinvoke()
+		{
+			return mapTypeBehavior.getJSsetMapType(GMap.this);
+		}
+	}
+
+	public class OverlayListener extends AbstractDefaultAjaxBehavior
+	{
+		private static final long serialVersionUID = 1L;
+
+		@Override
+		protected void respond(final AjaxRequestTarget target)
+		{
+			final Request request = RequestCycle.get().getRequest();
+
+			final String overlayId = request.getRequestParameters()
+				.getParameterValue("overlay.overlayId")
+				.toString()
+				.replace("overlay", "");
+			final String event = request.getRequestParameters()
+				.getParameterValue("overlay.event")
+				.toString();
+			final GOverlay overlay = overlays.get(overlayId);
+			if (overlay != null)
+			{
+				overlay.onEvent(target, GEvent.valueOf(event));
+			}
+		}
+
+		public Object getJSinit()
+		{
+			return GMap.this.getJSinvoke("overlayListenerCallbackUrl = '" + this.getCallbackUrl() +
+				"'");
+
+		}
+	}
+
+	public boolean isFailSilently()
+	{
+		return failSilently;
+	}
+
+	public void setFailSilently(boolean failSilently)
+	{
+		this.failSilently = failSilently;
+	}
+}