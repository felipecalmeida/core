--- conflicted
+++ resolved
@@ -1,145 +1,141 @@
-/*
- * Copyright 2012 Igor Vaynberg
- * 
- * Licensed under the Apache License, Version 2.0 (the "License"); you may not use this work except in compliance with
- * the License. You may obtain a copy of the License in the LICENSE file, or at:
- * 
- * http://www.apache.org/licenses/LICENSE-2.0
- * 
- * Unless required by applicable law or agreed to in writing, software distributed under the License is distributed on
- * an "AS IS" BASIS, WITHOUT WARRANTIES OR CONDITIONS OF ANY KIND, either express or implied. See the License for the
- * specific language governing permissions and limitations under the License.
- */
-package org.wicketstuff.select2;
-
-import java.util.Arrays;
-import java.util.Collection;
-<<<<<<< HEAD
-import java.util.Collections;
-import java.util.List;
-=======
->>>>>>> c062b677
-
-import org.apache.wicket.ajax.json.JSONException;
-import org.apache.wicket.markup.head.IHeaderResponse;
-import org.apache.wicket.markup.head.OnDomReadyHeaderItem;
-import org.apache.wicket.markup.html.form.FormComponent;
-import org.apache.wicket.model.IModel;
-import org.apache.wicket.util.convert.ConversionException;
-import org.apache.wicket.util.string.Strings;
-import org.wicketstuff.select2.json.JsonBuilder;
-import org.wicketstuff.select2.util.ValueSplitter;
-
-/**
- * Multi-select Select2 component. Should be attached to a {@code <input type='hidden'/>} element.
- *
- * @param <T>
- *            type of choice object
- * @author igor
- */
-public class Select2MultiChoice<T> extends AbstractSelect2Choice<T, Collection<T>>
-{
-
-	private static final long serialVersionUID = 1L;
-
-	private static final String[] EMPTY_STRING_ARRAY = new String[0];
-
-	private static final String EMPTY_STRING = "";
-
-	public Select2MultiChoice(String id)
-	{
-		super(id);
-	}
-
-	public Select2MultiChoice(String id, IModel<Collection<T>> model)
-	{
-		super(id, model);
-	}
-
-	public Select2MultiChoice(String id, IModel<Collection<T>> model, ChoiceProvider<T> provider)
-	{
-		super(id, model, provider);
-	}
-
-	public Select2MultiChoice(String id, ChoiceProvider<T> provider)
-	{
-		super(id, provider);
-	}
-
-	@Override
-	public final String[] getInputAsArray()
-	{
-		String value = getRequest().getRequestParameters().getParameterValue(getInputName()).toString();
-		if (Strings.isEmpty(value))
-		{
-			return EMPTY_STRING_ARRAY;
-		}
-		else
-		{
-			return ValueSplitter.split(value);
-		}
-	}
-
-	@Override
-	public void updateModel()
-	{
-		FormComponent.updateCollectionModel(this);
-	}
-
-	@Override
-	protected final Collection<T> convertValue(String[] value) throws ConversionException
-	{
-		if (value != null && value.length > 0)
-		{
-			return convertIdsToChoices(Arrays.asList(value));
-		}
-		else
-		{
-			return Collections.emptyList();
-		}
-	}
-
-	@Override
-	protected void onInitialize()
-	{
-		super.onInitialize();
-		getSettings().setMultiple(true);
-	}
-
-	@Override
-	protected String getModelValue()
-	{
-		Collection<T> values = getModelObject();
-		// if values is null or empty set value attribute to an empty string
-		// rather then '[]' which does not make sense
-		if (values == null || values.isEmpty())
-		{
-			return EMPTY_STRING;
-		}
-		return super.getModelValue();
-	}
-
-	@Override
-	protected void renderInitializationScript(IHeaderResponse response, Collection<T> choices)
-	{
-		JsonBuilder selection = new JsonBuilder();
-		try
-		{
-			selection.array();
-			for (T choice : choices)
-			{
-				selection.object();
-				getProvider().toJson(choice, selection);
-				selection.endObject();
-			}
-			selection.endArray();
-		}
-		catch (JSONException e)
-		{
-			throw new RuntimeException("Error converting model object to Json", e);
-		}
-		response.render(OnDomReadyHeaderItem.forScript(JQuery.execute(
-			"$('#%s').select2('data', %s);", getJquerySafeMarkupId(), selection.toJson())));
-	}
-
-}
+/*
+ * Copyright 2012 Igor Vaynberg
+ * 
+ * Licensed under the Apache License, Version 2.0 (the "License"); you may not use this work except in compliance with
+ * the License. You may obtain a copy of the License in the LICENSE file, or at:
+ * 
+ * http://www.apache.org/licenses/LICENSE-2.0
+ * 
+ * Unless required by applicable law or agreed to in writing, software distributed under the License is distributed on
+ * an "AS IS" BASIS, WITHOUT WARRANTIES OR CONDITIONS OF ANY KIND, either express or implied. See the License for the
+ * specific language governing permissions and limitations under the License.
+ */
+package org.wicketstuff.select2;
+
+import java.util.Arrays;
+import java.util.Collection;
+import java.util.Collections;
+
+import org.apache.wicket.ajax.json.JSONException;
+import org.apache.wicket.markup.head.IHeaderResponse;
+import org.apache.wicket.markup.head.OnDomReadyHeaderItem;
+import org.apache.wicket.markup.html.form.FormComponent;
+import org.apache.wicket.model.IModel;
+import org.apache.wicket.util.convert.ConversionException;
+import org.apache.wicket.util.string.Strings;
+import org.wicketstuff.select2.json.JsonBuilder;
+import org.wicketstuff.select2.util.ValueSplitter;
+
+/**
+ * Multi-select Select2 component. Should be attached to a {@code <input type='hidden'/>} element.
+ *
+ * @param <T>
+ *            type of choice object
+ * @author igor
+ */
+public class Select2MultiChoice<T> extends AbstractSelect2Choice<T, Collection<T>>
+{
+
+	private static final long serialVersionUID = 1L;
+
+	private static final String[] EMPTY_STRING_ARRAY = new String[0];
+
+	private static final String EMPTY_STRING = "";
+
+	public Select2MultiChoice(String id)
+	{
+		super(id);
+	}
+
+	public Select2MultiChoice(String id, IModel<Collection<T>> model)
+	{
+		super(id, model);
+	}
+
+	public Select2MultiChoice(String id, IModel<Collection<T>> model, ChoiceProvider<T> provider)
+	{
+		super(id, model, provider);
+	}
+
+	public Select2MultiChoice(String id, ChoiceProvider<T> provider)
+	{
+		super(id, provider);
+	}
+
+	@Override
+	public final String[] getInputAsArray()
+	{
+		String value = getRequest().getRequestParameters().getParameterValue(getInputName()).toString();
+		if (Strings.isEmpty(value))
+		{
+			return EMPTY_STRING_ARRAY;
+		}
+		else
+		{
+			return ValueSplitter.split(value);
+		}
+	}
+
+	@Override
+	public void updateModel()
+	{
+		FormComponent.updateCollectionModel(this);
+	}
+
+	@Override
+	protected final Collection<T> convertValue(String[] value) throws ConversionException
+	{
+		if (value != null && value.length > 0)
+		{
+			return convertIdsToChoices(Arrays.asList(value));
+		}
+		else
+		{
+			return Collections.emptyList();
+		}
+	}
+
+	@Override
+	protected void onInitialize()
+	{
+		super.onInitialize();
+		getSettings().setMultiple(true);
+	}
+
+	@Override
+	protected String getModelValue()
+	{
+		Collection<T> values = getModelObject();
+		// if values is null or empty set value attribute to an empty string
+		// rather then '[]' which does not make sense
+		if (values == null || values.isEmpty())
+		{
+			return EMPTY_STRING;
+		}
+		return super.getModelValue();
+	}
+
+	@Override
+	protected void renderInitializationScript(IHeaderResponse response, Collection<T> choices)
+	{
+		JsonBuilder selection = new JsonBuilder();
+		try
+		{
+			selection.array();
+			for (T choice : choices)
+			{
+				selection.object();
+				getProvider().toJson(choice, selection);
+				selection.endObject();
+			}
+			selection.endArray();
+		}
+		catch (JSONException e)
+		{
+			throw new RuntimeException("Error converting model object to Json", e);
+		}
+		response.render(OnDomReadyHeaderItem.forScript(JQuery.execute(
+			"$('#%s').select2('data', %s);", getJquerySafeMarkupId(), selection.toJson())));
+	}
+
+}